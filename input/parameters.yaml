# Problem parameters
"Program":
    # Choose from following list of problem types:
    # 1 = Hydrodynamics: Lid-Driven Cavity
    # 2 = Hydrodynamics: Taylor Green Vortices
    # 3 = Hydrodynamics: Channel Flow
    # 4 = Hydrodynamics: Duct Flow
    # 5 = Flows with scalar: Heated bottom plate 
    # 6 = Flows with scalar: Heated upper plate
    # 7 = Flows with scalar: Heated sidewall
    "Problem Type": 5

    # Domain type indicates periodicity/non-periodicity (P/N) along X, Y and Z directions
    # If domain is periodic along X and Y, but non-periodic along Z, Domain Type = PPN
    # If periodic along all directions, Domain Type = PPP, and so on
    # For 2D runs, only X and Z direction values are considered
    "Domain Type": "NNN"

    # For RBC, specify the non-dimensionalization to be used:
    # 1 = small U, large Pr
    # 2 = large U, large Pr
    # 3 = small U, small Pr
    # 4 = large U, small Pr
    "RBC Type": 1

    "Reynolds Number": 800
    "Rossby Number": 12
<<<<<<< HEAD
    "Rayleigh Number": 4000
    "Prandtl Number": 0.71
    "Taylor Number": 100.0
=======
    "Rayleigh Number": 10000
    "Prandtl Number": 0.71
    "Taylor Number": 0.0
>>>>>>> cb306b7c

    # Dimensions of the domain
    "X Length": 1.0
    "Y Length": 1.0
    "Z Length": 1.0

    # For Problem Type 5, heating can be applied at bottom wall using a circular heating plate
    "Heating Plate": false
    # The radius of this plate is specified below.
    # If the radius exceeds half the domain length specifed above, the solver will run like ordinary RBC
    # Currently the solver supports this non-homogeneous BC only for 3D runs
    "Patch Radius": 0.25

    # Choose the type of forcing (source term)
    # 0 = No forcing
    # 1 = Random forcing (This is yet to be implemented)
    # 2 = Coriolis force 
    # 3 = Buoyancy force (Natural convection: only applicable for flows with scalar)
    # 4 = Buoyancy + Coriolis force (Rotatig natural convection: only applicable for flows with scalar)
    "Force": 3


# Mesh parameters
"Mesh":
    # The grid spacing along each direction can be set according to one of the following:
    # U - Uniform spacing
    # S - Single sided tangent-hyperbolic stretching (finest near one edge and coarsest at the opposite edge)
    # D - Double sided tangent-hyperbolic stretching (finest near both edges and coarsest at the center)
    # Specify the required spacing along X, Y and Z directions by using appropriate letters from above
    # Eg. Uniform spacing in X-direction, double sided tan-hyp stretching along Y and single sided tan-hyp along Z would be "UDS"
    "Mesh Type": "UUU"

    # Stretching factor to be used for tangent-hyperbolic grids - considered only when Mesh Type is TanHyp
    "X Beta": 1.0
    "Y Beta": 1.0
    "Z Beta": 1.0

    # Choose the grid sizes (for the staggered grid) as indices from the list below
    # These sizes are set to allow multigrid operations on the staggered grid
    # 2D simulations can be run by setting Y Index to 0
    # Grid sizes:   2 3 5 9 17 33 65 129 257 513 1025 2049 4097 8193 16385]
    # Size index:   0 1 2 3  4  5  6  7   8   9   10   11   12   13    14
    "X Index": 6
    "Y Index": 6
    "Z Index": 6


# Parellelization parameters
"Parallel":
<<<<<<< HEAD
    "Number of OMP threads": 4
=======
    "Number of OMP threads": 1
>>>>>>> cb306b7c
    "X Number of Procs": 2
    "Y Number of Procs": 2


# Solver parameters
"Solver":
    "Differentiation Scheme": "CD2"

    # Choose from following list of integration schemes:
    # 1 = Implicit Crank Nicholson
    # 2 = Euler Method (Not Implemented)
    "Integration Scheme": 1

    # Set below flag to true if restarting from a solution file
    # If flag is true, solver will read the last written solution file in output directory for restart
    "Restart Run": false

<<<<<<< HEAD
    # Set below flag to true for adaptive time-stepping based on Courant number
    "Use CFL Condition": false
    # If above flag is true, then set the value of Courant number below
    "Courant Number": 0.1
    "Time-Step": 0.005
    "Final Time": 0.1
=======
    "Time-Step": 0.001
    "Use CFL Condition": false
    "Courant Number": 0.1
    "Final Time": 0.01
>>>>>>> cb306b7c

    # No of iterations to display output to standard I/O
    "I/O Count": 1

<<<<<<< HEAD
    # Time interval at which solution file must be written
    "Solution Write Interval": 0.5

    # Time interval at which restart file must be written
    "Restart Write Interval": 0.1
=======
    # Time interval at which output file must be written
    "File Write Interval": 5.0
>>>>>>> cb306b7c

    # Set below flag to true if data from probes have to be recorded, if true, set appropriate probe time interval
    "Record Probes": false
    "Probe Time Interval": 0.1

    # Enter as many sets of probes as needed in Python NumPy's linspace style - startIndex:endIndex:noOfProbes
    # Enter each set in square braces [], with each set separated by new line or space
    "Probes": >
        [5, 5, 5]
        [1:62:3, 1:62:3, 1:62:3]
        [1:62:3, 7, 1:62:3]
        [5, 5, 6]


# Poisson solver parameters
"Multigrid":
    # Tolerance used in Jacobi iterations
    "Jacobi Tolerance": 0.00001
    # No of restriction/prolongation steps in each V-Cycle
    "V-Cycle Depth": 3
    # No of V-Cycles to be performed
    "V-Cycle Count": 5
    # No of smoothing iterations to be performed before V-Cycle
    "Pre-Smoothing Count": 10
    # No of smoothing iterations to be performed after V-Cycle
    "Post-Smoothing Count": 30
    # No of smoothing iterations to be performed in between prolongation operations of V-Cycle at different levels *from coarsest mesh to finest mesh*
    "Inter-Smoothing Count": [5, 10, 15, 20]<|MERGE_RESOLUTION|>--- conflicted
+++ resolved
@@ -25,15 +25,9 @@
 
     "Reynolds Number": 800
     "Rossby Number": 12
-<<<<<<< HEAD
-    "Rayleigh Number": 4000
-    "Prandtl Number": 0.71
-    "Taylor Number": 100.0
-=======
     "Rayleigh Number": 10000
     "Prandtl Number": 0.71
     "Taylor Number": 0.0
->>>>>>> cb306b7c
 
     # Dimensions of the domain
     "X Length": 1.0
@@ -83,11 +77,7 @@
 
 # Parellelization parameters
 "Parallel":
-<<<<<<< HEAD
     "Number of OMP threads": 4
-=======
-    "Number of OMP threads": 1
->>>>>>> cb306b7c
     "X Number of Procs": 2
     "Y Number of Procs": 2
 
@@ -105,33 +95,21 @@
     # If flag is true, solver will read the last written solution file in output directory for restart
     "Restart Run": false
 
-<<<<<<< HEAD
     # Set below flag to true for adaptive time-stepping based on Courant number
     "Use CFL Condition": false
     # If above flag is true, then set the value of Courant number below
     "Courant Number": 0.1
-    "Time-Step": 0.005
-    "Final Time": 0.1
-=======
     "Time-Step": 0.001
-    "Use CFL Condition": false
-    "Courant Number": 0.1
     "Final Time": 0.01
->>>>>>> cb306b7c
 
     # No of iterations to display output to standard I/O
     "I/O Count": 1
 
-<<<<<<< HEAD
     # Time interval at which solution file must be written
     "Solution Write Interval": 0.5
 
     # Time interval at which restart file must be written
     "Restart Write Interval": 0.1
-=======
-    # Time interval at which output file must be written
-    "File Write Interval": 5.0
->>>>>>> cb306b7c
 
     # Set below flag to true if data from probes have to be recorded, if true, set appropriate probe time interval
     "Record Probes": false
