# Problem parameters
"Program":
    # Choose from following list of problem types:
    # 1 = Hydrodynamics: Lid-Driven Cavity
    # 2 = Hydrodynamics: Decaying Flow
    # 3 = Hydrodynamics: Channel Flow
    # 4 = Hydrodynamics: Forced Channel Flow
    # 5 = Flows with scalar: Heated bottom plate 
    # 6 = Flows with scalar: Heated upper plate
    # 7 = Flows with scalar: Heated sidewall
    "Problem Type": 5

    # Choose from the following initial conditions
    # 0 = Zero-initial condition
    # 1 = Taylor Green Vortices
    # 2 = Sinusoidal Perturbation (for Channel Flow)
    # 3 = Uniform Random Perturbation (for Channel Flow)
    # 4 = Parabolic Random Perturbation (for Channel Flow)
    # 5 = Sinusoidal Random Perturbation (for Channel Flow)
    "Initial Condition": 0

    # Mean flow velocity (for Channel Flow)
    # If option 3 or 4 is selected above, the perturbation is imposed on a background uniform flow
    # This mean background velocity can be specified in non-dimensional units corresponding to Re
    "Mean Flow Velocity": 15

    # Intensity of random perturbation (for Channel Flow)
    # If option 3 or 4 is selected above, the intensity of perturbation can be set below.
    # The intensity is expressed as a percentage of the uniform mean flow velocity
    "Perturbation Intensity": 15

    # Domain type indicates periodicity/non-periodicity (P/N) along X, Y and Z directions
    # If domain is periodic along X and Y, but non-periodic along Z, Domain Type = PPN
    # If periodic along all directions, Domain Type = PPP, and so on
    # For 2D runs, only X and Z direction values are considered
    "Domain Type": "NNN"

    # For RBC, specify the non-dimensionalization to be used:
    # 1 = small U, large Pr
    # 2 = large U, large Pr
    # 3 = small U, small Pr
    # 4 = large U, small Pr
    "RBC Type": 2

    # Enable/Disable LES by choosing LES Model
    # 0 = Disable LES
    # 1 = Stretched Spiral Vortex LES
    "LES Model": 0

    # Non-dimensional parameters
    "Reynolds Number": 800
    "Rossby Number": 12
    "Rayleigh Number": 1.0e6
    "Prandtl Number": 1.0
    "Taylor Number": 0.0

    # Dimensions of the domain
    "X Length": 1.0
    "Y Length": 1.0
    "Z Length": 1.0

    # For Problem Type 5, heating can be applied at bottom wall using a circular heating plate
    "Heating Plate": false
    # If above value is true, the radius of this plate is specified below.
    # If the radius exceeds half the domain length specifed above, the solver will run like ordinary RBC
    # Currently the solver supports this non-homogeneous BC only for 3D runs
    "Plate Radius": 0.25

    # Choose the type of forcing (source term)
    # 0 = No forcing
    # 1 = Random forcing (This is yet to be implemented)
    # 2 = Coriolis force 
    # 3 = Buoyancy force (Natural convection: only applicable for flows with scalar)
    # 4 = Buoyancy + Coriolis force (Rotatig natural convection: only applicable for flows with scalar)
    # 5 = Constant pressure gradient (along X-direction: used mainly for periodic channel flows)
    "Force": 3

    # If constant pressure gradient is chosen as forcing, set the value of mean pressure gradient
    "Mean Pressure Gradient": 1.0


# Mesh parameters
"Mesh":
    # The grid spacing along each direction can be set according to one of the following:
    # U - Uniform spacing
    # S - Single sided tangent-hyperbolic stretching (finest near one edge and coarsest at the opposite edge) (under development)
    # D - Double sided tangent-hyperbolic stretching (finest near both edges and coarsest at the center)
    # Specify the required spacing along X, Y and Z directions by using appropriate letters from above
    # Eg. Uniform spacing in X-direction, double sided tan-hyp stretching along Y and single sided tan-hyp along Z would be "UDS"
    "Mesh Type": "UUU"

    # Stretching factor to be used for tangent-hyperbolic grids.
    # This option is considered only when tangent-hyperbolic stretching is specified in the Mesh Type
    "X Beta": 1.0
    "Y Beta": 1.0
    "Z Beta": 1.0

    # Choose the grid sizes (for the staggered grid) as indices from the list below
    # These sizes are set to allow multigrid operations on the staggered grid
    # 2D simulations can be run by setting Y Index to 0
    # Grid sizes: 2 3 5 9 17 33 65 129 257 513 1025 2049 4097 8193 16385]
    # Size index: 0 1 2 3  4  5  6  7   8   9   10   11   12   13    14
    "X Index": 7
    "Y Index": 7
    "Z Index": 7


# Parellelization parameters
"Parallel":
    "Number of OMP threads": 2
    "X Number of Procs": 2
    "Y Number of Procs": 2


# Solver parameters
"Solver":
    # Choose from following list of differentiation stencils
    # 1 = Second-order central-difference
    # 2 = Fourth-order central-difference
    "Differentiation Scheme": 1

    # Choose from following list of integration schemes:
    # 1 = Implicit Crank-Nicholson
    # 2 = Euler Method (To Be Implemented)
    "Integration Scheme": 1

    # Tolerance used in iterative method (if Implicit Crank-Nicholson scheme is chosen above)
    "Solve Tolerance": 1.0e-6

    # Set below flag to true if restarting from a solution file
    # If flag is true, solver will read the last written solution file in output directory for restart
    "Restart Run": false

    # Set below flag to true for adaptive time-stepping based on Courant number
    "Use CFL Condition": false
    # If above flag is true, then set the value of Courant number below
    "Courant Number": 0.1
<<<<<<< HEAD
    "Time-Step": 0.001
    "Final Time": 0.01
=======
    "Time-Step": 0.0001
    "Final Time": 0.001
>>>>>>> 0a83d65d

    # Number of iterations to display output to standard I/O
    "I/O Count": 1

    # Select the format in which solution data must be written at each solution write interval
    # 1 = Write a single HDF5 file inside ./output/, containing all the variables - Vx, Vy, P, etc.
    # 2 = Create a sub-folder inside ./output/, and write separate HDF5 files for separate variables.
    # Option 1 is easier for post-processing, while Option 2 maybe used with large data.
    "Solution Format": 1

    # Time interval at which solution file must be written
    "Solution Write Interval": 0.0005

    # Time interval at which restart file must be written
    "Restart Write Interval": 20.0

    # Set below flag to true if data from probes have to be recorded, if true, set appropriate probe time interval
    "Record Probes": false
    "Probe Time Interval": 0.01

    # Enter as many sets of probes as needed in Python NumPy's linspace style - startIndex:endIndex:noOfProbes
    # Enter each set in square braces [], with each set separated by new line or space
    "Probes": >
        [29, 15, 29]


# Poisson solver parameters
"Multigrid":
    # Number of restriction/prolongation steps in each V-Cycle
    "V-Cycle Depth": 5
    # Number of V-Cycles to be performed
    "V-Cycle Count": 20

    # Set the flag to true if the solver should solve at coarsest level instead of just smoothing
    "Solve Coarsest": false
    # If the above flag is true, set the tolerance used in iterative method when solving
    "Solve Tolerance": 1.0e-6

    # Iterative method to be used for smoothing
    # 0 = Jacobi iteration
    # 1 = Gauss-Seidel iteration
    "Smoothing Method": 1

    # Number of smoothing iterations to be performed after restriction operations
    "Pre-Smoothing Count": 6
    # Number of smoothing iterations to be performed after prolongation operations
    "Post-Smoothing Count": 6

    # Type of residual to be computed at end of each V-Cycle of the multigrid method
    # This value can be set as below:
    # 0 = Maximum Absolute Error = max(|b - Ax|)/max(|b|)
    # 1 = Mean Absolute Error = mean(|b - Ax|)/mean(|b|)
    # 2 = Root Mean Square Error = rms(b - Ax)/rms(b)
    "Residual Type": 1

    # Flag to enable printing of the residual computed using above method (used mainly to test multigrid solver)
    "Print Residual": false<|MERGE_RESOLUTION|>--- conflicted
+++ resolved
@@ -135,13 +135,8 @@
     "Use CFL Condition": false
     # If above flag is true, then set the value of Courant number below
     "Courant Number": 0.1
-<<<<<<< HEAD
     "Time-Step": 0.001
     "Final Time": 0.01
-=======
-    "Time-Step": 0.0001
-    "Final Time": 0.001
->>>>>>> 0a83d65d
 
     # Number of iterations to display output to standard I/O
     "I/O Count": 1
