/********************************************************************************************************************************************
 * Saras
 * 
 * Copyright (C) 2019, Mahendra K. Verma
 *
 * All rights reserved.
 * 
 * Redistribution and use in source and binary forms, with or without
 * modification, are permitted provided that the following conditions are met:
 *     1. Redistributions of source code must retain the above copyright
 *        notice, this list of conditions and the following disclaimer.
 *     2. Redistributions in binary form must reproduce the above copyright
 *        notice, this list of conditions and the following disclaimer in the
 *        documentation and/or other materials provided with the distribution.
 *     3. Neither the name of the copyright holder nor the
 *        names of its contributors may be used to endorse or promote products
 *        derived from this software without specific prior written permission.
 * 
 * THIS SOFTWARE IS PROVIDED BY THE COPYRIGHT HOLDERS AND CONTRIBUTORS "AS IS" AND
 * ANY EXPRESS OR IMPLIED WARRANTIES, INCLUDING, BUT NOT LIMITED TO, THE IMPLIED
 * WARRANTIES OF MERCHANTABILITY AND FITNESS FOR A PARTICULAR PURPOSE ARE
 * DISCLAIMED. IN NO EVENT SHALL THE COPYRIGHT HOLDER OR CONTRIBUTORS BE LIABLE FOR
 * ANY DIRECT, INDIRECT, INCIDENTAL, SPECIAL, EXEMPLARY, OR CONSEQUENTIAL DAMAGES
 * (INCLUDING, BUT NOT LIMITED TO, PROCUREMENT OF SUBSTITUTE GOODS OR SERVICES;
 * LOSS OF USE, DATA, OR PROFITS; OR BUSINESS INTERRUPTION) HOWEVER CAUSED AND
 * ON ANY THEORY OF LIABILITY, WHETHER IN CONTRACT, STRICT LIABILITY, OR TORT
 * (INCLUDING NEGLIGENCE OR OTHERWISE) ARISING IN ANY WAY OUT OF THE USE OF THIS
 * SOFTWARE, EVEN IF ADVISED OF THE POSSIBILITY OF SUCH DAMAGE.
 *
 ********************************************************************************************************************************************
 */
/*! \file hydro_d3.cc
 *
 *  \brief Definitions of functions for 3D computations with the hydro class.
 *  \sa hydro.h
 *  \author Roshan Samuel
 *  \date Nov 2019
 *  \copyright New BSD License
 *
 ********************************************************************************************************************************************
 */

#include <sys/time.h>
#include <ctime>

#include "hydro.h"
#include "initial.h"

/**
 ********************************************************************************************************************************************
 * \brief   Constructor of the hydro_d3 class derived from the base hydro class
 *
 *          The constructor passes its arguments to the base hydro class and then initializes all the scalar and
 *          vector fields necessary for solving the NS equations.
 *          Based on the problem type specified by the user in the parameters file, and stored by the \ref parser class as
 *          \ref parser#probType "probType", the appropriate boundary conditions are specified.
 *
 * \param   mesh is a const reference to the global data contained in the grid class
 * \param   solParam is a const reference to the user-set parameters contained in the parser class
 ********************************************************************************************************************************************
 */
hydro_d3::hydro_d3(const grid &mesh, const parser &solParam, parallel &mpiParam):
            hydro(mesh, solParam, mpiParam)
{
    // INITIALIZE VARIABLES
    if (inputParams.restartFlag) {
        // Fields to be read from HDF5 file are passed to reader class as a vector
        std::vector<field> readFields;

        // Populate the vector with required fields
        readFields.push_back(V.Vx);
        readFields.push_back(V.Vy);
        readFields.push_back(V.Vz);
        readFields.push_back(P.F);

        // Initialize reader object
        reader dataReader(mesh, readFields);

        time = dataReader.readData();

        // Abort if this time is greater than the final time specified by the user
        if (time >= inputParams.tMax) {
            if (mesh.rankData.rank == 0) {
                std::cout << "ERROR: Restart file is starting from a point beyond the final time specified. Aborting" << std::endl;
            }
            MPI_Finalize();
            exit(0);
        }
    } else {
        time = 0.0;

        // INITIALIZE PRESSURE TO 1.0 THROUGHOUT THE DOMAIN
        P = 1.0;

        // INITIALIZE VARIABLES
        initial *initCond;
        switch (inputParams.icType) {
            case 0: initCond = new zeroInitial(mesh);
                break;
            case 1: initCond = new taylorGreen(mesh);
                break;
            case 2: initCond = new channelSine(mesh);
                break;
            case 3: initCond = new uniformRandom(mesh);
                break;
            case 4: initCond = new parabolicRandom(mesh);
                break;
            case 5: initCond = new sineRandom(mesh);
                break;
            default: initCond = new zeroInitial(mesh);
        }
        initCond->initializeField(V);
    }

    checkPeriodic();

    // Initialize velocity boundary conditions
    initVBCs();

    // Initialize velocity forcing field
    initVForcing();

    // Impose boundary conditions on velocity field
    V.imposeBCs();

    // Initialize semi-implicit Euler-CN time-stepping method
    ivpSolver = new eulerCN_d3(mesh, dt, V, P);
}


void hydro_d3::solvePDE() {
    real fwTime, prTime, rsTime;

    // Set dt equal to input time step
    dt = inputParams.tStp;

    // Fields to be written into HDF5 file are passed to writer class as a vector
    std::vector<field> writeFields;

    // Populate the vector with required fields
    writeFields.push_back(V.Vx);
    writeFields.push_back(V.Vy);
    writeFields.push_back(V.Vz);
    writeFields.push_back(P.F);

    // Initialize writer object
    writer dataWriter(mesh, writeFields);

    // Initialize probes
    if (inputParams.readProbes) {
        dataProbe = new probes(mesh, writeFields);
    }

    // Output file containing the time series of various variables
    tseries tsWriter(mesh, V, P, time, dt);

    // FILE WRITING TIME
    fwTime = time;

    // FIELD PROBING TIME
    prTime = time;

    // RESTART FILE WRITING TIME
    rsTime = time;

    timeStepCount = 0;

    // COMPUTE ENERGY AND DIVERGENCE FOR THE INITIAL CONDITION
    tsWriter.writeTSData();

    // WRITE DATA AT t = 0 OR INCREMENT INTERVAL IF RESTARTING
    if (inputParams.restartFlag) {
        int tCount, fCount;

        tCount = int(time/inputParams.tStp);

        fCount = int(inputParams.fwInt/inputParams.tStp);
        fwTime = roundNum(tCount, fCount)*inputParams.tStp;

        fCount = int(inputParams.prInt/inputParams.tStp);
        prTime = roundNum(tCount, fCount)*inputParams.tStp;

        fCount = int(inputParams.rsInt/inputParams.tStp);
        rsTime = roundNum(tCount, fCount)*inputParams.tStp;
    }

<<<<<<< HEAD
    switch (inputParams.solnFormat) {
        case 1: dataWriter.writeSolution(time);
            break;
        case 2: dataWriter.writeTarang(time);
            break;
        default: dataWriter.writeSolution(time);
    }
    fwTime += inputParams.fwInt;

    if (inputParams.readProbes) {
        dataProbe->probeData(time);
        prTime += inputParams.prInt;
    }

    rsTime += inputParams.rsInt;
#endif
=======
    // FOR RESTART RUNS, THE NEXT TIME FOR WRITING OUTPUT IS OBTAINED BY INCREMENTING WITH THE MOD OF RESTART TIME AND OUTPUT WRITE INTERVAL.
    // OTHERWISE THE WRITE INTERVAL IS ADDED DIRECTLY
    fwTime += inputParams.fwInt - std::fmod(time, inputParams.fwInt);
    prTime += inputParams.prInt - std::fmod(time, inputParams.prInt);
    rsTime += inputParams.rsInt - std::fmod(time, inputParams.rsInt);
>>>>>>> e199afbe

    // TIME-INTEGRATION LOOP
    while (true) {
        // MAIN FUNCTION CALLED IN EACH LOOP TO UPDATE THE FIELDS AT EACH TIME-STEP
<<<<<<< HEAD
        timeAdvance();
=======
        ivpSolver->timeAdvance(V, P);
>>>>>>> e199afbe

        if (inputParams.useCFL) {
            V.computeTStp(dt);
            if (dt > inputParams.tStp) {
                dt = inputParams.tStp;
            }
        }

        timeStepCount += 1;
        time += dt;

        if (timeStepCount % inputParams.ioCnt == 0) {
            tsWriter.writeTSData();
        }

        if (inputParams.readProbes and std::abs(prTime - time) < 0.5*dt) {
            dataProbe->probeData(time);
            prTime += inputParams.prInt;
        }

        if (std::abs(fwTime - time) < 0.5*dt) {
            switch (inputParams.solnFormat) {
                case 1: dataWriter.writeSolution(time);
                    break;
                case 2: dataWriter.writeTarang(time);
                    break;
                default: dataWriter.writeSolution(time);
            }
            fwTime += inputParams.fwInt;
        }

        if (std::abs(rsTime - time) < 0.5*dt) {
            dataWriter.writeRestart(time);
            rsTime += inputParams.rsInt;
        }

        if (std::abs(inputParams.tMax - time) < 0.5*dt) {
            break;
        }
    }
<<<<<<< HEAD

    // WRITE THE OUTPUT OF THE TIMING RUN
#ifdef TIME_RUN
    if (mesh.rankData.rank == 0) {
        std::cout << std::left << std::setw(50) << "Time taken in computing viscous terms: "            << std::fixed << std::setprecision(6) << visc_time << std::endl;
        std::cout << std::left << std::setw(50) << "Time taken in computing non-linear terms: "         << std::fixed << std::setprecision(6) << nlin_time << std::endl;
        std::cout << std::left << std::setw(50) << "Time taken in computing intermediate steps: "       << std::fixed << std::setprecision(6) << intr_time << std::endl;
        std::cout << std::left << std::setw(50) << "Time taken in computing velocities implicitly: "    << std::fixed << std::setprecision(6) << impl_time << std::endl;
        std::cout << std::left << std::setw(50) << "Time taken in computing RHS for poisson solver: "   << std::fixed << std::setprecision(6) << prhs_time << std::endl;
        std::cout << std::left << std::setw(50) << "Time taken by poisson solver: "                     << std::fixed << std::setprecision(6) << pois_time << std::endl;
    }
#endif
}


void hydro_d3::timeAdvance() {
#ifdef TIME_RUN
    struct timeval begin, end;
#endif

    nseRHS = 0.0;

    // First compute the explicit part of the semi-implicit viscous term and divide it by Re
#ifdef TIME_RUN
    gettimeofday(&begin, NULL);
    V.computeDiff(nseRHS);
    nseRHS *= inverseRe;
    gettimeofday(&end, NULL);
    visc_time += ((end.tv_sec - begin.tv_sec)*1000000u + end.tv_usec - begin.tv_usec)/1.e6;
#else
    V.computeDiff(nseRHS);
    nseRHS *= inverseRe;
#endif

    // Compute the non-linear term and subtract it from the RHS
#ifndef TIME_RUN
    V.computeNLin(V, nseRHS);
#else
    gettimeofday(&begin, NULL);
    V.computeNLin(V, nseRHS);
    gettimeofday(&end, NULL);
    nlin_time += ((end.tv_sec - begin.tv_sec)*1000000u + end.tv_usec - begin.tv_usec)/1.e6;

    gettimeofday(&begin, NULL);
#endif

    // Add the velocity forcing term
    V.vForcing->addForcing(nseRHS);

    // Subtract the pressure gradient term
    pressureGradient = 0.0;
    P.gradient(pressureGradient, V);
    nseRHS -= pressureGradient;

    // Multiply the entire RHS with dt and add the velocity of previous time-step to advance by explicit Euler method
    nseRHS *= dt;
    nseRHS += V;

#ifdef TIME_RUN
    gettimeofday(&end, NULL);
    intr_time += ((end.tv_sec - begin.tv_sec)*1000000u + end.tv_usec - begin.tv_usec)/1.e6;
#endif

    // Synchronize the RHS term across all processors by updating its sub-domain pads
    nseRHS.syncData();

    // Using the RHS term computed, compute the guessed velocity of CN method iteratively (and store it in V)
#ifdef TIME_RUN
    gettimeofday(&begin, NULL);
#endif
    solveVx();
    solveVy();
    solveVz();

#ifdef TIME_RUN
    gettimeofday(&end, NULL);
    impl_time += ((end.tv_sec - begin.tv_sec)*1000000u + end.tv_usec - begin.tv_usec)/1.e6;
#endif

    // Calculate the rhs for the poisson solver (mgRHS) using the divergence of guessed velocity in V
#ifdef TIME_RUN
    gettimeofday(&begin, NULL);
    V.divergence(mgRHS, P);
    mgRHS *= 1.0/dt;
    gettimeofday(&end, NULL);
    prhs_time += ((end.tv_sec - begin.tv_sec)*1000000u + end.tv_usec - begin.tv_usec)/1.e6;
#else
    V.divergence(mgRHS, P);
    mgRHS *= 1.0/dt;
#endif

    // IF THE POISSON SOLVER IS BEING TESTED, THE RHS IS SET TO ONE.
    // THIS IS FOR TESTING ONLY AND A SINGLE TIME ADVANCE IS PERFORMED IN THIS TEST
#ifdef TEST_POISSON
    mgRHS.F = 1.0;
#endif

    // Using the calculated mgRHS, evaluate pressure correction (Pp) using multi-grid method
#ifdef TIME_RUN
    gettimeofday(&begin, NULL);
    mgSolver.mgSolve(Pp, mgRHS);
    gettimeofday(&end, NULL);
    pois_time += ((end.tv_sec - begin.tv_sec)*1000000u + end.tv_usec - begin.tv_usec)/1.e6;
#else
    mgSolver.mgSolve(Pp, mgRHS);
#endif

    // Synchronise the pressure correction term across processors
    Pp.syncData();

    // IF THE POISSON SOLVER IS BEING TESTED, THE PRESSURE IS SET TO ZERO.
    // THIS WAY, AFTER THE SOLUTION OF MG SOLVER, Pp, IS DIRECTLY WRITTEN INTO P AND AVAILABLE FOR PLOTTING
    // THIS IS FOR TESTING ONLY AND A SINGLE TIME ADVANCE IS PERFORMED IN THIS TEST
#ifdef TEST_POISSON
    P.F = 0.0;
#endif

    // Add the pressure correction term to the pressure field of previous time-step, P
    P += Pp;

    // Finally get the velocity field at end of time-step by subtracting the gradient of pressure correction from V
    Pp.gradient(pressureGradient, V);
    pressureGradient *= dt;
    V -= pressureGradient;

    // Impose boundary conditions on the updated velocity field, V
    V.imposeBCs();
}

void hydro_d3::solveVx() {
    int iterCount = 0;
    real maxError = 0.0;

    while (true) {
#pragma omp parallel for num_threads(inputParams.nThreads) default(none)
        for (int iX = V.Vx.fBulk.lbound(0); iX <= V.Vx.fBulk.ubound(0); iX++) {
            for (int iY = V.Vx.fBulk.lbound(1); iY <= V.Vx.fBulk.ubound(1); iY++) {
                for (int iZ = V.Vx.fBulk.lbound(2); iZ <= V.Vx.fBulk.ubound(2); iZ++) {
                    guessedVelocity.Vx(iX, iY, iZ) = ((hy2hz2 * mesh.xix2Colloc(iX) * (V.Vx.F(iX+1, iY, iZ) + V.Vx.F(iX-1, iY, iZ)) +
                                                       hz2hx2 * mesh.ety2Staggr(iY) * (V.Vx.F(iX, iY+1, iZ) + V.Vx.F(iX, iY-1, iZ)) +
                                                       hx2hy2 * mesh.ztz2Staggr(iZ) * (V.Vx.F(iX, iY, iZ+1) + V.Vx.F(iX, iY, iZ-1))) *
                                     dt / ( hx2hy2hz2 * 2.0 * inputParams.Re) + nseRHS.Vx(iX, iY, iZ)) /
                                 (1.0 + dt * ((hy2hz2 * mesh.xix2Colloc(iX) +
                                               hz2hx2 * mesh.ety2Staggr(iY) +
                                               hx2hy2 * mesh.ztz2Staggr(iZ)))/(inputParams.Re * hx2hy2hz2));
                }
            }
        }

        V.Vx.F = guessedVelocity.Vx;

        V.imposeVxBC();

#pragma omp parallel for num_threads(inputParams.nThreads) default(none)
        for (int iX = V.Vx.fBulk.lbound(0); iX <= V.Vx.fBulk.ubound(0); iX++) {
            for (int iY = V.Vx.fBulk.lbound(1); iY <= V.Vx.fBulk.ubound(1); iY++) {
                for (int iZ = V.Vx.fBulk.lbound(2); iZ <= V.Vx.fBulk.ubound(2); iZ++) {
                    velocityLaplacian.Vx(iX, iY, iZ) = V.Vx.F(iX, iY, iZ) - 0.5 * dt * inverseRe * (
                              mesh.xix2Colloc(iX) * (V.Vx.F(iX+1, iY, iZ) - 2.0 * V.Vx.F(iX, iY, iZ) + V.Vx.F(iX-1, iY, iZ)) / (hx * hx) +
                              mesh.ety2Staggr(iY) * (V.Vx.F(iX, iY+1, iZ) - 2.0 * V.Vx.F(iX, iY, iZ) + V.Vx.F(iX, iY-1, iZ)) / (hy * hy) +
                              mesh.ztz2Staggr(iZ) * (V.Vx.F(iX, iY, iZ+1) - 2.0 * V.Vx.F(iX, iY, iZ) + V.Vx.F(iX, iY, iZ-1)) / (hz * hz));
                }
            }
        }

        velocityLaplacian.Vx(V.Vx.fBulk) = abs(velocityLaplacian.Vx(V.Vx.fBulk) - nseRHS.Vx(V.Vx.fBulk));

        maxError = velocityLaplacian.vxMax();

        if (maxError < inputParams.cnTolerance) {
            break;
        }

        iterCount += 1;

        if (iterCount > maxIterations) {
            if (mesh.rankData.rank == 0) {
                std::cout << "ERROR: Jacobi iterations for solution of Vx not converging. Aborting" << std::endl;
            }
            MPI_Finalize();
            exit(0);
        }
    }
}

void hydro_d3::solveVy() {
    int iterCount = 0;
    real maxError = 0.0;

    while (true) {
#pragma omp parallel for num_threads(inputParams.nThreads) default(none)
        for (int iX = V.Vy.fBulk.lbound(0); iX <= V.Vy.fBulk.ubound(0); iX++) {
            for (int iY = V.Vy.fBulk.lbound(1); iY <= V.Vy.fBulk.ubound(1); iY++) {
                for (int iZ = V.Vy.fBulk.lbound(2); iZ <= V.Vy.fBulk.ubound(2); iZ++) {
                    guessedVelocity.Vy(iX, iY, iZ) = ((hy2hz2 * mesh.xix2Staggr(iX) * (V.Vy.F(iX+1, iY, iZ) + V.Vy.F(iX-1, iY, iZ)) +
                                                       hz2hx2 * mesh.ety2Colloc(iY) * (V.Vy.F(iX, iY+1, iZ) + V.Vy.F(iX, iY-1, iZ)) +
                                                       hx2hy2 * mesh.ztz2Staggr(iZ) * (V.Vy.F(iX, iY, iZ+1) + V.Vy.F(iX, iY, iZ-1))) *
                                     dt / ( hx2hy2hz2 * 2.0 * inputParams.Re) + nseRHS.Vy(iX, iY, iZ)) /
                                 (1.0 + dt * ((hy2hz2 * mesh.xix2Staggr(iX) +
                                               hz2hx2 * mesh.ety2Colloc(iY) +
                                               hx2hy2 * mesh.ztz2Staggr(iZ)))/(inputParams.Re * hx2hy2hz2));
                }
            }
        }

        V.Vy.F = guessedVelocity.Vy;

        V.imposeVyBC();

#pragma omp parallel for num_threads(inputParams.nThreads) default(none)
        for (int iX = V.Vy.fBulk.lbound(0); iX <= V.Vy.fBulk.ubound(0); iX++) {
            for (int iY = V.Vy.fBulk.lbound(1); iY <= V.Vy.fBulk.ubound(1); iY++) {
                for (int iZ = V.Vy.fBulk.lbound(2); iZ <= V.Vy.fBulk.ubound(2); iZ++) {
                    velocityLaplacian.Vy(iX, iY, iZ) = V.Vy.F(iX, iY, iZ) - 0.5 * dt * inverseRe * (
                              mesh.xix2Staggr(iX) * (V.Vy.F(iX+1, iY, iZ) - 2.0 * V.Vy.F(iX, iY, iZ) + V.Vy.F(iX-1, iY, iZ)) / (hx * hx) +
                              mesh.ety2Colloc(iY) * (V.Vy.F(iX, iY+1, iZ) - 2.0 * V.Vy.F(iX, iY, iZ) + V.Vy.F(iX, iY-1, iZ)) / (hy * hy) +
                              mesh.ztz2Staggr(iZ) * (V.Vy.F(iX, iY, iZ+1) - 2.0 * V.Vy.F(iX, iY, iZ) + V.Vy.F(iX, iY, iZ-1)) / (hz * hz));
                }
            }
        }

        velocityLaplacian.Vy(V.Vy.fBulk) = abs(velocityLaplacian.Vy(V.Vy.fBulk) - nseRHS.Vy(V.Vy.fBulk));

        maxError = velocityLaplacian.vyMax();

        if (maxError < inputParams.cnTolerance) {
            break;
        }

        iterCount += 1;

        if (iterCount > maxIterations) {
            if (mesh.rankData.rank == 0) {
                std::cout << "ERROR: Jacobi iterations for solution of Vy not converging. Aborting" << std::endl;
            }
            MPI_Finalize();
            exit(0);
        }
    }
}

void hydro_d3::solveVz() {
    int iterCount = 0;
    real maxError = 0.0;

    while (true) {
#pragma omp parallel for num_threads(inputParams.nThreads) default(none)
        for (int iX = V.Vz.fBulk.lbound(0); iX <= V.Vz.fBulk.ubound(0); iX++) {
            for (int iY = V.Vz.fBulk.lbound(1); iY <= V.Vz.fBulk.ubound(1); iY++) {
                for (int iZ = V.Vz.fBulk.lbound(2); iZ <= V.Vz.fBulk.ubound(2); iZ++) {
                    guessedVelocity.Vz(iX, iY, iZ) = ((hy2hz2 * mesh.xix2Staggr(iX) * (V.Vz.F(iX+1, iY, iZ) + V.Vz.F(iX-1, iY, iZ)) +
                                                       hz2hx2 * mesh.ety2Staggr(iY) * (V.Vz.F(iX, iY+1, iZ) + V.Vz.F(iX, iY-1, iZ)) +
                                                       hx2hy2 * mesh.ztz2Colloc(iZ) * (V.Vz.F(iX, iY, iZ+1) + V.Vz.F(iX, iY, iZ-1))) *
                                     dt / ( hx2hy2hz2 * 2.0 * inputParams.Re) + nseRHS.Vz(iX, iY, iZ)) /
                                 (1.0 + dt * ((hy2hz2 * mesh.xix2Staggr(iX) +
                                               hz2hx2 * mesh.ety2Staggr(iY) +
                                               hx2hy2 * mesh.ztz2Colloc(iZ)))/(inputParams.Re * hx2hy2hz2));
                }
            }
        }

        V.Vz.F = guessedVelocity.Vz;

        V.imposeVzBC();

#pragma omp parallel for num_threads(inputParams.nThreads) default(none)
        for (int iX = V.Vz.fBulk.lbound(0); iX <= V.Vz.fBulk.ubound(0); iX++) {
            for (int iY = V.Vz.fBulk.lbound(1); iY <= V.Vz.fBulk.ubound(1); iY++) {
                for (int iZ = V.Vz.fBulk.lbound(2); iZ <= V.Vz.fBulk.ubound(2); iZ++) {
                    velocityLaplacian.Vz(iX, iY, iZ) = V.Vz.F(iX, iY, iZ) - 0.5 * dt * inverseRe * (
                              mesh.xix2Staggr(iX) * (V.Vz.F(iX+1, iY, iZ) - 2.0 * V.Vz.F(iX, iY, iZ) + V.Vz.F(iX-1, iY, iZ)) / (hx * hx) +
                              mesh.ety2Staggr(iY) * (V.Vz.F(iX, iY+1, iZ) - 2.0 * V.Vz.F(iX, iY, iZ) + V.Vz.F(iX, iY-1, iZ)) / (hy * hy) +
                              mesh.ztz2Colloc(iZ) * (V.Vz.F(iX, iY, iZ+1) - 2.0 * V.Vz.F(iX, iY, iZ) + V.Vz.F(iX, iY, iZ-1)) / (hz * hz));
                }
            }
        }

        velocityLaplacian.Vz(V.Vz.fBulk) = abs(velocityLaplacian.Vz(V.Vz.fBulk) - nseRHS.Vz(V.Vz.fBulk));

        maxError = velocityLaplacian.vzMax();

        if (maxError < inputParams.cnTolerance) {
            break;
        }

        iterCount += 1;

        if (iterCount > maxIterations) {
            if (mesh.rankData.rank == 0) {
                std::cout << "ERROR: Jacobi iterations for solution of Vz not converging. Aborting" << std::endl;
            }
            MPI_Finalize();
            exit(0);
        }
    }
=======
>>>>>>> e199afbe
}


real hydro_d3::testPeriodic() {
    real xCoord = 0.0;
    real yCoord = 0.0;
    real zCoord = 0.0;

    plainvf nseRHS(mesh, V);
    nseRHS = 0.0;
    V = 0.0;

    for (int i=V.Vx.F.lbound(0); i <= V.Vx.F.ubound(0); i++) {
        for (int j=V.Vx.F.lbound(1); j <= V.Vx.F.ubound(1); j++) {
            for (int k=V.Vx.F.lbound(2); k <= V.Vx.F.ubound(2); k++) {
                V.Vx.F(i, j, k) = sin(2.0*M_PI*mesh.xColloc(i)/mesh.xLen)*
                                  cos(2.0*M_PI*mesh.yStaggr(j)/mesh.yLen)*
                                  cos(2.0*M_PI*mesh.zStaggr(k)/mesh.zLen);
                nseRHS.Vx(i, j, k) = V.Vx.F(i, j, k);
            }
        }
    }

    for (int i=V.Vy.F.lbound(0); i <= V.Vy.F.ubound(0); i++) {
        for (int j=V.Vy.F.lbound(1); j <= V.Vy.F.ubound(1); j++) {
            for (int k=V.Vy.F.lbound(2); k <= V.Vy.F.ubound(2); k++) {
                V.Vy.F(i, j, k) = -cos(2.0*M_PI*mesh.xStaggr(i)/mesh.xLen)*
                                   sin(2.0*M_PI*mesh.yColloc(j)/mesh.yLen)*
                                   cos(2.0*M_PI*mesh.zStaggr(k)/mesh.zLen);
                nseRHS.Vy(i, j, k) = V.Vy.F(i, j, k);
            }
        }
    }

    V.Vz.F = 0.0;
    nseRHS.Vz = 0.0;

    // EXPECTED VALUES IN THE PAD REGIONS IF DATA TRANSFER HAPPENS WITH NO HITCH
    // X-VELOCITY IN LEFT AND RIGHT PADS
    for (int iX = 1; iX <= mesh.padWidths(0); iX++) {
        for (int iY = V.Vx.fCore.lbound(1); iY <= V.Vx.fCore.ubound(1); iY += iX) {
            for (int iZ = V.Vx.fCore.lbound(2); iZ <= V.Vx.fCore.ubound(2); iZ += iX) {
                xCoord = mesh.xColloc(V.Vx.fCore.lbound(0)) - (mesh.xColloc(V.Vx.fCore.lbound(0) + iX) - mesh.xColloc(V.Vx.fCore.lbound(0)));
                nseRHS.Vx(V.Vx.fCore.lbound(0) - iX, iY, iZ) = sin(2.0*M_PI*xCoord/mesh.xLen)*
                                                               cos(2.0*M_PI*mesh.yStaggr(iY)/mesh.yLen)*
                                                               cos(2.0*M_PI*mesh.zStaggr(iZ)/mesh.zLen);

                xCoord = mesh.xColloc(V.Vx.fCore.ubound(0)) + (mesh.xColloc(V.Vx.fCore.ubound(0)) - mesh.xColloc(V.Vx.fCore.ubound(0) - iX));
                nseRHS.Vx(V.Vx.fCore.ubound(0) + iX, iY, iZ) = sin(2.0*M_PI*xCoord/mesh.xLen)*
                                                               cos(2.0*M_PI*mesh.yStaggr(iY)/mesh.yLen)*
                                                               cos(2.0*M_PI*mesh.zStaggr(iZ)/mesh.zLen);
            }
        }
    }

    // X-VELOCITY IN FRONT AND BACK PADS
    for (int iY = 1; iY <= mesh.padWidths(1); iY++) {
        for (int iX = V.Vx.fCore.lbound(0); iX <= V.Vx.fCore.ubound(0); iX += iY) {
            for (int iZ = V.Vx.fCore.lbound(2); iZ <= V.Vx.fCore.ubound(2); iZ += iY) {
                yCoord = mesh.yStaggr(V.Vx.fCore.lbound(1)) - (mesh.yStaggr(V.Vx.fCore.lbound(1) + iY) - mesh.yStaggr(V.Vx.fCore.lbound(1)));
                nseRHS.Vx(iX, V.Vx.fCore.lbound(1) - iY, iZ) = sin(2.0*M_PI*mesh.xColloc(iX)/mesh.xLen)*
                                                               cos(2.0*M_PI*yCoord/mesh.yLen)*
                                                               cos(2.0*M_PI*mesh.zStaggr(iZ)/mesh.zLen);

                yCoord = mesh.yStaggr(V.Vx.fCore.ubound(1)) + (mesh.yStaggr(V.Vx.fCore.ubound(1)) - mesh.yStaggr(V.Vx.fCore.ubound(1) - iY));
                nseRHS.Vx(iX, V.Vx.fCore.ubound(1) + iY, iZ) = sin(2.0*M_PI*mesh.xColloc(iX)/mesh.xLen)*
                                                               cos(2.0*M_PI*yCoord/mesh.yLen)*
                                                               cos(2.0*M_PI*mesh.zStaggr(iZ)/mesh.zLen);
            }
        }
    }

    // X-VELOCITY IN BOTTOM AND TOP PADS
    for (int iZ = 1; iZ <= mesh.padWidths(2); iZ++) {
        for (int iX = V.Vx.fCore.lbound(0); iX <= V.Vx.fCore.ubound(0); iX += iZ) {
            for (int iY = V.Vx.fCore.lbound(1); iY <= V.Vx.fCore.ubound(1); iY += iZ) {
                zCoord = mesh.zStaggr(V.Vx.fCore.lbound(2)) - (mesh.zStaggr(V.Vx.fCore.lbound(2) + iZ) - mesh.zStaggr(V.Vx.fCore.lbound(2)));
                nseRHS.Vx(iX, iY, V.Vx.fCore.lbound(2) - iZ) = sin(2.0*M_PI*mesh.xColloc(iX)/mesh.xLen)*
                                                               cos(2.0*M_PI*mesh.yStaggr(iY)/mesh.yLen)*
                                                               cos(2.0*M_PI*zCoord/mesh.zLen);

                zCoord = mesh.zStaggr(V.Vx.fCore.ubound(2)) + (mesh.zStaggr(V.Vx.fCore.ubound(2)) - mesh.zStaggr(V.Vx.fCore.ubound(2) - iZ));
                nseRHS.Vx(iX, iY, V.Vx.fCore.ubound(2) + iZ) = sin(2.0*M_PI*mesh.xColloc(iX)/mesh.xLen)*
                                                               cos(2.0*M_PI*mesh.yStaggr(iY)/mesh.yLen)*
                                                               cos(2.0*M_PI*zCoord/mesh.zLen);
            }
        }
    }

    // Y-VELOCITY IN LEFT AND RIGHT PADS
    for (int iX = 1; iX <= mesh.padWidths(0); iX++) {
        for (int iY = V.Vy.fCore.lbound(1); iY <= V.Vy.fCore.ubound(1); iY += iX) {
            for (int iZ = V.Vy.fCore.lbound(2); iZ <= V.Vy.fCore.ubound(2); iZ += iX) {
                xCoord = mesh.xStaggr(V.Vy.fCore.lbound(0)) - (mesh.xStaggr(V.Vy.fCore.lbound(0) + iX) - mesh.xStaggr(V.Vy.fCore.lbound(0)));
                nseRHS.Vy(V.Vy.fCore.lbound(0) - iX, iY, iZ) = -cos(2.0*M_PI*xCoord/mesh.xLen)*
                                                                sin(2.0*M_PI*mesh.yColloc(iY)/mesh.yLen)*
                                                                cos(2.0*M_PI*mesh.zStaggr(iZ)/mesh.zLen);

                xCoord = mesh.xStaggr(V.Vy.fCore.ubound(0)) + (mesh.xStaggr(V.Vy.fCore.ubound(0)) - mesh.xStaggr(V.Vy.fCore.ubound(0) - iX));
                nseRHS.Vy(V.Vy.fCore.ubound(0) + iX, iY, iZ) = -cos(2.0*M_PI*xCoord/mesh.xLen)*
                                                                sin(2.0*M_PI*mesh.yColloc(iY)/mesh.yLen)*
                                                                cos(2.0*M_PI*mesh.zStaggr(iZ)/mesh.zLen);
            }
        }
    }

    // Y-VELOCITY IN FRONT AND BACK PADS
    for (int iY = 1; iY <= mesh.padWidths(1); iY++) {
        for (int iX = V.Vy.fCore.lbound(0); iX <= V.Vy.fCore.ubound(0); iX += iY) {
            for (int iZ = V.Vy.fCore.lbound(2); iZ <= V.Vy.fCore.ubound(2); iZ += iY) {
                yCoord = mesh.yColloc(V.Vy.fCore.lbound(1)) - (mesh.yColloc(V.Vy.fCore.lbound(1) + iY) - mesh.yColloc(V.Vy.fCore.lbound(1)));
                nseRHS.Vy(iX, V.Vy.fCore.lbound(1) - iY, iZ) = -cos(2.0*M_PI*mesh.xStaggr(iX)/mesh.xLen)*
                                                                sin(2.0*M_PI*yCoord/mesh.yLen)*
                                                                cos(2.0*M_PI*mesh.zStaggr(iZ)/mesh.zLen);

                yCoord = mesh.yColloc(V.Vy.fCore.ubound(1)) + (mesh.yColloc(V.Vy.fCore.ubound(1)) - mesh.yColloc(V.Vy.fCore.ubound(1) - iY));
                nseRHS.Vy(iX, V.Vy.fCore.ubound(1) + iY, iZ) = -cos(2.0*M_PI*mesh.xStaggr(iX)/mesh.xLen)*
                                                                sin(2.0*M_PI*yCoord/mesh.yLen)*
                                                                cos(2.0*M_PI*mesh.zStaggr(iZ)/mesh.zLen);
            }
        }
    }

    // Y-VELOCITY IN BOTTOM AND TOP PADS
    for (int iZ = 1; iZ <= mesh.padWidths(2); iZ++) {
        for (int iX = V.Vy.fCore.lbound(0); iX <= V.Vy.fCore.ubound(0); iX += iZ) {
            for (int iY = V.Vy.fCore.lbound(1); iY <= V.Vy.fCore.ubound(1); iY += iZ) {
                zCoord = mesh.zStaggr(V.Vy.fCore.lbound(2)) - (mesh.zStaggr(V.Vy.fCore.lbound(2) + iZ) - mesh.zStaggr(V.Vy.fCore.lbound(2)));
                nseRHS.Vy(iX, iY, V.Vy.fCore.lbound(2) - iZ) = -cos(2.0*M_PI*mesh.xStaggr(iX)/mesh.xLen)*
                                                                sin(2.0*M_PI*mesh.yColloc(iY)/mesh.yLen)*
                                                                cos(2.0*M_PI*zCoord/mesh.zLen);

                zCoord = mesh.zStaggr(V.Vy.fCore.ubound(2)) + (mesh.zStaggr(V.Vy.fCore.ubound(2)) - mesh.zStaggr(V.Vy.fCore.ubound(2) - iZ));
                nseRHS.Vy(iX, iY, V.Vy.fCore.ubound(2) + iZ) = -cos(2.0*M_PI*mesh.xStaggr(iX)/mesh.xLen)*
                                                                sin(2.0*M_PI*mesh.yColloc(iY)/mesh.yLen)*
                                                                cos(2.0*M_PI*zCoord/mesh.zLen);
            }
        }
    }

    V.imposeBCs();

    V -= nseRHS;

    return std::max(blitz::max(fabs(V.Vx.F)), blitz::max(fabs(V.Vy.F)));
}

hydro_d3::~hydro_d3() { }<|MERGE_RESOLUTION|>--- conflicted
+++ resolved
@@ -184,7 +184,6 @@
         rsTime = roundNum(tCount, fCount)*inputParams.tStp;
     }
 
-<<<<<<< HEAD
     switch (inputParams.solnFormat) {
         case 1: dataWriter.writeSolution(time);
             break;
@@ -200,23 +199,11 @@
     }
 
     rsTime += inputParams.rsInt;
-#endif
-=======
-    // FOR RESTART RUNS, THE NEXT TIME FOR WRITING OUTPUT IS OBTAINED BY INCREMENTING WITH THE MOD OF RESTART TIME AND OUTPUT WRITE INTERVAL.
-    // OTHERWISE THE WRITE INTERVAL IS ADDED DIRECTLY
-    fwTime += inputParams.fwInt - std::fmod(time, inputParams.fwInt);
-    prTime += inputParams.prInt - std::fmod(time, inputParams.prInt);
-    rsTime += inputParams.rsInt - std::fmod(time, inputParams.rsInt);
->>>>>>> e199afbe
 
     // TIME-INTEGRATION LOOP
     while (true) {
         // MAIN FUNCTION CALLED IN EACH LOOP TO UPDATE THE FIELDS AT EACH TIME-STEP
-<<<<<<< HEAD
-        timeAdvance();
-=======
         ivpSolver->timeAdvance(V, P);
->>>>>>> e199afbe
 
         if (inputParams.useCFL) {
             V.computeTStp(dt);
@@ -257,304 +244,6 @@
             break;
         }
     }
-<<<<<<< HEAD
-
-    // WRITE THE OUTPUT OF THE TIMING RUN
-#ifdef TIME_RUN
-    if (mesh.rankData.rank == 0) {
-        std::cout << std::left << std::setw(50) << "Time taken in computing viscous terms: "            << std::fixed << std::setprecision(6) << visc_time << std::endl;
-        std::cout << std::left << std::setw(50) << "Time taken in computing non-linear terms: "         << std::fixed << std::setprecision(6) << nlin_time << std::endl;
-        std::cout << std::left << std::setw(50) << "Time taken in computing intermediate steps: "       << std::fixed << std::setprecision(6) << intr_time << std::endl;
-        std::cout << std::left << std::setw(50) << "Time taken in computing velocities implicitly: "    << std::fixed << std::setprecision(6) << impl_time << std::endl;
-        std::cout << std::left << std::setw(50) << "Time taken in computing RHS for poisson solver: "   << std::fixed << std::setprecision(6) << prhs_time << std::endl;
-        std::cout << std::left << std::setw(50) << "Time taken by poisson solver: "                     << std::fixed << std::setprecision(6) << pois_time << std::endl;
-    }
-#endif
-}
-
-
-void hydro_d3::timeAdvance() {
-#ifdef TIME_RUN
-    struct timeval begin, end;
-#endif
-
-    nseRHS = 0.0;
-
-    // First compute the explicit part of the semi-implicit viscous term and divide it by Re
-#ifdef TIME_RUN
-    gettimeofday(&begin, NULL);
-    V.computeDiff(nseRHS);
-    nseRHS *= inverseRe;
-    gettimeofday(&end, NULL);
-    visc_time += ((end.tv_sec - begin.tv_sec)*1000000u + end.tv_usec - begin.tv_usec)/1.e6;
-#else
-    V.computeDiff(nseRHS);
-    nseRHS *= inverseRe;
-#endif
-
-    // Compute the non-linear term and subtract it from the RHS
-#ifndef TIME_RUN
-    V.computeNLin(V, nseRHS);
-#else
-    gettimeofday(&begin, NULL);
-    V.computeNLin(V, nseRHS);
-    gettimeofday(&end, NULL);
-    nlin_time += ((end.tv_sec - begin.tv_sec)*1000000u + end.tv_usec - begin.tv_usec)/1.e6;
-
-    gettimeofday(&begin, NULL);
-#endif
-
-    // Add the velocity forcing term
-    V.vForcing->addForcing(nseRHS);
-
-    // Subtract the pressure gradient term
-    pressureGradient = 0.0;
-    P.gradient(pressureGradient, V);
-    nseRHS -= pressureGradient;
-
-    // Multiply the entire RHS with dt and add the velocity of previous time-step to advance by explicit Euler method
-    nseRHS *= dt;
-    nseRHS += V;
-
-#ifdef TIME_RUN
-    gettimeofday(&end, NULL);
-    intr_time += ((end.tv_sec - begin.tv_sec)*1000000u + end.tv_usec - begin.tv_usec)/1.e6;
-#endif
-
-    // Synchronize the RHS term across all processors by updating its sub-domain pads
-    nseRHS.syncData();
-
-    // Using the RHS term computed, compute the guessed velocity of CN method iteratively (and store it in V)
-#ifdef TIME_RUN
-    gettimeofday(&begin, NULL);
-#endif
-    solveVx();
-    solveVy();
-    solveVz();
-
-#ifdef TIME_RUN
-    gettimeofday(&end, NULL);
-    impl_time += ((end.tv_sec - begin.tv_sec)*1000000u + end.tv_usec - begin.tv_usec)/1.e6;
-#endif
-
-    // Calculate the rhs for the poisson solver (mgRHS) using the divergence of guessed velocity in V
-#ifdef TIME_RUN
-    gettimeofday(&begin, NULL);
-    V.divergence(mgRHS, P);
-    mgRHS *= 1.0/dt;
-    gettimeofday(&end, NULL);
-    prhs_time += ((end.tv_sec - begin.tv_sec)*1000000u + end.tv_usec - begin.tv_usec)/1.e6;
-#else
-    V.divergence(mgRHS, P);
-    mgRHS *= 1.0/dt;
-#endif
-
-    // IF THE POISSON SOLVER IS BEING TESTED, THE RHS IS SET TO ONE.
-    // THIS IS FOR TESTING ONLY AND A SINGLE TIME ADVANCE IS PERFORMED IN THIS TEST
-#ifdef TEST_POISSON
-    mgRHS.F = 1.0;
-#endif
-
-    // Using the calculated mgRHS, evaluate pressure correction (Pp) using multi-grid method
-#ifdef TIME_RUN
-    gettimeofday(&begin, NULL);
-    mgSolver.mgSolve(Pp, mgRHS);
-    gettimeofday(&end, NULL);
-    pois_time += ((end.tv_sec - begin.tv_sec)*1000000u + end.tv_usec - begin.tv_usec)/1.e6;
-#else
-    mgSolver.mgSolve(Pp, mgRHS);
-#endif
-
-    // Synchronise the pressure correction term across processors
-    Pp.syncData();
-
-    // IF THE POISSON SOLVER IS BEING TESTED, THE PRESSURE IS SET TO ZERO.
-    // THIS WAY, AFTER THE SOLUTION OF MG SOLVER, Pp, IS DIRECTLY WRITTEN INTO P AND AVAILABLE FOR PLOTTING
-    // THIS IS FOR TESTING ONLY AND A SINGLE TIME ADVANCE IS PERFORMED IN THIS TEST
-#ifdef TEST_POISSON
-    P.F = 0.0;
-#endif
-
-    // Add the pressure correction term to the pressure field of previous time-step, P
-    P += Pp;
-
-    // Finally get the velocity field at end of time-step by subtracting the gradient of pressure correction from V
-    Pp.gradient(pressureGradient, V);
-    pressureGradient *= dt;
-    V -= pressureGradient;
-
-    // Impose boundary conditions on the updated velocity field, V
-    V.imposeBCs();
-}
-
-void hydro_d3::solveVx() {
-    int iterCount = 0;
-    real maxError = 0.0;
-
-    while (true) {
-#pragma omp parallel for num_threads(inputParams.nThreads) default(none)
-        for (int iX = V.Vx.fBulk.lbound(0); iX <= V.Vx.fBulk.ubound(0); iX++) {
-            for (int iY = V.Vx.fBulk.lbound(1); iY <= V.Vx.fBulk.ubound(1); iY++) {
-                for (int iZ = V.Vx.fBulk.lbound(2); iZ <= V.Vx.fBulk.ubound(2); iZ++) {
-                    guessedVelocity.Vx(iX, iY, iZ) = ((hy2hz2 * mesh.xix2Colloc(iX) * (V.Vx.F(iX+1, iY, iZ) + V.Vx.F(iX-1, iY, iZ)) +
-                                                       hz2hx2 * mesh.ety2Staggr(iY) * (V.Vx.F(iX, iY+1, iZ) + V.Vx.F(iX, iY-1, iZ)) +
-                                                       hx2hy2 * mesh.ztz2Staggr(iZ) * (V.Vx.F(iX, iY, iZ+1) + V.Vx.F(iX, iY, iZ-1))) *
-                                     dt / ( hx2hy2hz2 * 2.0 * inputParams.Re) + nseRHS.Vx(iX, iY, iZ)) /
-                                 (1.0 + dt * ((hy2hz2 * mesh.xix2Colloc(iX) +
-                                               hz2hx2 * mesh.ety2Staggr(iY) +
-                                               hx2hy2 * mesh.ztz2Staggr(iZ)))/(inputParams.Re * hx2hy2hz2));
-                }
-            }
-        }
-
-        V.Vx.F = guessedVelocity.Vx;
-
-        V.imposeVxBC();
-
-#pragma omp parallel for num_threads(inputParams.nThreads) default(none)
-        for (int iX = V.Vx.fBulk.lbound(0); iX <= V.Vx.fBulk.ubound(0); iX++) {
-            for (int iY = V.Vx.fBulk.lbound(1); iY <= V.Vx.fBulk.ubound(1); iY++) {
-                for (int iZ = V.Vx.fBulk.lbound(2); iZ <= V.Vx.fBulk.ubound(2); iZ++) {
-                    velocityLaplacian.Vx(iX, iY, iZ) = V.Vx.F(iX, iY, iZ) - 0.5 * dt * inverseRe * (
-                              mesh.xix2Colloc(iX) * (V.Vx.F(iX+1, iY, iZ) - 2.0 * V.Vx.F(iX, iY, iZ) + V.Vx.F(iX-1, iY, iZ)) / (hx * hx) +
-                              mesh.ety2Staggr(iY) * (V.Vx.F(iX, iY+1, iZ) - 2.0 * V.Vx.F(iX, iY, iZ) + V.Vx.F(iX, iY-1, iZ)) / (hy * hy) +
-                              mesh.ztz2Staggr(iZ) * (V.Vx.F(iX, iY, iZ+1) - 2.0 * V.Vx.F(iX, iY, iZ) + V.Vx.F(iX, iY, iZ-1)) / (hz * hz));
-                }
-            }
-        }
-
-        velocityLaplacian.Vx(V.Vx.fBulk) = abs(velocityLaplacian.Vx(V.Vx.fBulk) - nseRHS.Vx(V.Vx.fBulk));
-
-        maxError = velocityLaplacian.vxMax();
-
-        if (maxError < inputParams.cnTolerance) {
-            break;
-        }
-
-        iterCount += 1;
-
-        if (iterCount > maxIterations) {
-            if (mesh.rankData.rank == 0) {
-                std::cout << "ERROR: Jacobi iterations for solution of Vx not converging. Aborting" << std::endl;
-            }
-            MPI_Finalize();
-            exit(0);
-        }
-    }
-}
-
-void hydro_d3::solveVy() {
-    int iterCount = 0;
-    real maxError = 0.0;
-
-    while (true) {
-#pragma omp parallel for num_threads(inputParams.nThreads) default(none)
-        for (int iX = V.Vy.fBulk.lbound(0); iX <= V.Vy.fBulk.ubound(0); iX++) {
-            for (int iY = V.Vy.fBulk.lbound(1); iY <= V.Vy.fBulk.ubound(1); iY++) {
-                for (int iZ = V.Vy.fBulk.lbound(2); iZ <= V.Vy.fBulk.ubound(2); iZ++) {
-                    guessedVelocity.Vy(iX, iY, iZ) = ((hy2hz2 * mesh.xix2Staggr(iX) * (V.Vy.F(iX+1, iY, iZ) + V.Vy.F(iX-1, iY, iZ)) +
-                                                       hz2hx2 * mesh.ety2Colloc(iY) * (V.Vy.F(iX, iY+1, iZ) + V.Vy.F(iX, iY-1, iZ)) +
-                                                       hx2hy2 * mesh.ztz2Staggr(iZ) * (V.Vy.F(iX, iY, iZ+1) + V.Vy.F(iX, iY, iZ-1))) *
-                                     dt / ( hx2hy2hz2 * 2.0 * inputParams.Re) + nseRHS.Vy(iX, iY, iZ)) /
-                                 (1.0 + dt * ((hy2hz2 * mesh.xix2Staggr(iX) +
-                                               hz2hx2 * mesh.ety2Colloc(iY) +
-                                               hx2hy2 * mesh.ztz2Staggr(iZ)))/(inputParams.Re * hx2hy2hz2));
-                }
-            }
-        }
-
-        V.Vy.F = guessedVelocity.Vy;
-
-        V.imposeVyBC();
-
-#pragma omp parallel for num_threads(inputParams.nThreads) default(none)
-        for (int iX = V.Vy.fBulk.lbound(0); iX <= V.Vy.fBulk.ubound(0); iX++) {
-            for (int iY = V.Vy.fBulk.lbound(1); iY <= V.Vy.fBulk.ubound(1); iY++) {
-                for (int iZ = V.Vy.fBulk.lbound(2); iZ <= V.Vy.fBulk.ubound(2); iZ++) {
-                    velocityLaplacian.Vy(iX, iY, iZ) = V.Vy.F(iX, iY, iZ) - 0.5 * dt * inverseRe * (
-                              mesh.xix2Staggr(iX) * (V.Vy.F(iX+1, iY, iZ) - 2.0 * V.Vy.F(iX, iY, iZ) + V.Vy.F(iX-1, iY, iZ)) / (hx * hx) +
-                              mesh.ety2Colloc(iY) * (V.Vy.F(iX, iY+1, iZ) - 2.0 * V.Vy.F(iX, iY, iZ) + V.Vy.F(iX, iY-1, iZ)) / (hy * hy) +
-                              mesh.ztz2Staggr(iZ) * (V.Vy.F(iX, iY, iZ+1) - 2.0 * V.Vy.F(iX, iY, iZ) + V.Vy.F(iX, iY, iZ-1)) / (hz * hz));
-                }
-            }
-        }
-
-        velocityLaplacian.Vy(V.Vy.fBulk) = abs(velocityLaplacian.Vy(V.Vy.fBulk) - nseRHS.Vy(V.Vy.fBulk));
-
-        maxError = velocityLaplacian.vyMax();
-
-        if (maxError < inputParams.cnTolerance) {
-            break;
-        }
-
-        iterCount += 1;
-
-        if (iterCount > maxIterations) {
-            if (mesh.rankData.rank == 0) {
-                std::cout << "ERROR: Jacobi iterations for solution of Vy not converging. Aborting" << std::endl;
-            }
-            MPI_Finalize();
-            exit(0);
-        }
-    }
-}
-
-void hydro_d3::solveVz() {
-    int iterCount = 0;
-    real maxError = 0.0;
-
-    while (true) {
-#pragma omp parallel for num_threads(inputParams.nThreads) default(none)
-        for (int iX = V.Vz.fBulk.lbound(0); iX <= V.Vz.fBulk.ubound(0); iX++) {
-            for (int iY = V.Vz.fBulk.lbound(1); iY <= V.Vz.fBulk.ubound(1); iY++) {
-                for (int iZ = V.Vz.fBulk.lbound(2); iZ <= V.Vz.fBulk.ubound(2); iZ++) {
-                    guessedVelocity.Vz(iX, iY, iZ) = ((hy2hz2 * mesh.xix2Staggr(iX) * (V.Vz.F(iX+1, iY, iZ) + V.Vz.F(iX-1, iY, iZ)) +
-                                                       hz2hx2 * mesh.ety2Staggr(iY) * (V.Vz.F(iX, iY+1, iZ) + V.Vz.F(iX, iY-1, iZ)) +
-                                                       hx2hy2 * mesh.ztz2Colloc(iZ) * (V.Vz.F(iX, iY, iZ+1) + V.Vz.F(iX, iY, iZ-1))) *
-                                     dt / ( hx2hy2hz2 * 2.0 * inputParams.Re) + nseRHS.Vz(iX, iY, iZ)) /
-                                 (1.0 + dt * ((hy2hz2 * mesh.xix2Staggr(iX) +
-                                               hz2hx2 * mesh.ety2Staggr(iY) +
-                                               hx2hy2 * mesh.ztz2Colloc(iZ)))/(inputParams.Re * hx2hy2hz2));
-                }
-            }
-        }
-
-        V.Vz.F = guessedVelocity.Vz;
-
-        V.imposeVzBC();
-
-#pragma omp parallel for num_threads(inputParams.nThreads) default(none)
-        for (int iX = V.Vz.fBulk.lbound(0); iX <= V.Vz.fBulk.ubound(0); iX++) {
-            for (int iY = V.Vz.fBulk.lbound(1); iY <= V.Vz.fBulk.ubound(1); iY++) {
-                for (int iZ = V.Vz.fBulk.lbound(2); iZ <= V.Vz.fBulk.ubound(2); iZ++) {
-                    velocityLaplacian.Vz(iX, iY, iZ) = V.Vz.F(iX, iY, iZ) - 0.5 * dt * inverseRe * (
-                              mesh.xix2Staggr(iX) * (V.Vz.F(iX+1, iY, iZ) - 2.0 * V.Vz.F(iX, iY, iZ) + V.Vz.F(iX-1, iY, iZ)) / (hx * hx) +
-                              mesh.ety2Staggr(iY) * (V.Vz.F(iX, iY+1, iZ) - 2.0 * V.Vz.F(iX, iY, iZ) + V.Vz.F(iX, iY-1, iZ)) / (hy * hy) +
-                              mesh.ztz2Colloc(iZ) * (V.Vz.F(iX, iY, iZ+1) - 2.0 * V.Vz.F(iX, iY, iZ) + V.Vz.F(iX, iY, iZ-1)) / (hz * hz));
-                }
-            }
-        }
-
-        velocityLaplacian.Vz(V.Vz.fBulk) = abs(velocityLaplacian.Vz(V.Vz.fBulk) - nseRHS.Vz(V.Vz.fBulk));
-
-        maxError = velocityLaplacian.vzMax();
-
-        if (maxError < inputParams.cnTolerance) {
-            break;
-        }
-
-        iterCount += 1;
-
-        if (iterCount > maxIterations) {
-            if (mesh.rankData.rank == 0) {
-                std::cout << "ERROR: Jacobi iterations for solution of Vz not converging. Aborting" << std::endl;
-            }
-            MPI_Finalize();
-            exit(0);
-        }
-    }
-=======
->>>>>>> e199afbe
 }
 
 
