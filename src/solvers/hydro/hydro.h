/********************************************************************************************************************************************
 * Saras
 * 
 * Copyright (C) 2019, Mahendra K. Verma
 *
 * All rights reserved.
 * 
 * Redistribution and use in source and binary forms, with or without
 * modification, are permitted provided that the following conditions are met:
 *     1. Redistributions of source code must retain the above copyright
 *        notice, this list of conditions and the following disclaimer.
 *     2. Redistributions in binary form must reproduce the above copyright
 *        notice, this list of conditions and the following disclaimer in the
 *        documentation and/or other materials provided with the distribution.
 *     3. Neither the name of the copyright holder nor the
 *        names of its contributors may be used to endorse or promote products
 *        derived from this software without specific prior written permission.
 * 
 * THIS SOFTWARE IS PROVIDED BY THE COPYRIGHT HOLDERS AND CONTRIBUTORS "AS IS" AND
 * ANY EXPRESS OR IMPLIED WARRANTIES, INCLUDING, BUT NOT LIMITED TO, THE IMPLIED
 * WARRANTIES OF MERCHANTABILITY AND FITNESS FOR A PARTICULAR PURPOSE ARE
 * DISCLAIMED. IN NO EVENT SHALL THE COPYRIGHT HOLDER OR CONTRIBUTORS BE LIABLE FOR
 * ANY DIRECT, INDIRECT, INCIDENTAL, SPECIAL, EXEMPLARY, OR CONSEQUENTIAL DAMAGES
 * (INCLUDING, BUT NOT LIMITED TO, PROCUREMENT OF SUBSTITUTE GOODS OR SERVICES;
 * LOSS OF USE, DATA, OR PROFITS; OR BUSINESS INTERRUPTION) HOWEVER CAUSED AND
 * ON ANY THEORY OF LIABILITY, WHETHER IN CONTRACT, STRICT LIABILITY, OR TORT
 * (INCLUDING NEGLIGENCE OR OTHERWISE) ARISING IN ANY WAY OUT OF THE USE OF THIS
 * SOFTWARE, EVEN IF ADVISED OF THE POSSIBILITY OF SUCH DAMAGE.
 *
 ********************************************************************************************************************************************
 */
/*! \file hydro.h
 *
 *  \brief Class declaration of the hydro solver for both 2D and 3D cases.
 *
 *  \author Roshan Samuel
 *  \date Nov 2019
 *  \copyright New BSD License
 *
 ********************************************************************************************************************************************
 */

#ifndef HYDRO_H
#define HYDRO_H

#include <blitz/array.h>

#include "parallel.h"
#include "timestep.h"
#include "tseries.h"
#include "writer.h"
#include "reader.h"
#include "probes.h"
#include "sfield.h"
#include "vfield.h"
#include "parser.h"
#include "grid.h"

class hydro {
    public:
        /** The vector field that stores the velocity field */
        vfield V;

        /** The scalar field that stores the pressure field */
        sfield P;

        hydro(const grid &mesh, const parser &solParam, parallel &mpiParam);

        virtual void solvePDE();
        virtual real testPeriodic();

        virtual ~hydro() { };

    protected:
        /** Integer value for the number of time-steps elapsed - it is incremented by 1 in each time-step. */
        int timeStepCount;

        /** Maximum number of iterations for the iterative solvers \ref hydro#solveVx, \ref hydro#solveVy and \ref hydro#solveVz */
        int maxIterations;

        real time, dt;

        const grid &mesh;
        const parser &inputParams;

        /** Instance of the \ref timestep class to perform time-integration. */
        timestep *ivpSolver;

        /** Instance of the \ref probe class to collect data from probes in the domain. */
        probes *dataProbe;

        /** Instance of the \ref parallel class that holds the MPI-related data like rank, xRank, etc. */
        parallel &mpiData;

        void checkPeriodic();

        void initVBCs();
        void initVForcing();
<<<<<<< HEAD

        inline int roundNum(int numToRound, int multiple) {
            int remainder = numToRound % multiple;
            int halfNum = int(multiple/2);
            if (remainder == 0) return numToRound;
            if (remainder < halfNum) return numToRound - remainder;
            return numToRound + multiple - remainder;
        };

        virtual void solveVx();
        virtual void solveVy();
        virtual void solveVz();

        virtual void timeAdvance();
=======
>>>>>>> e199afbe
};

/**
 ********************************************************************************************************************************************
 *  \class hydro hydro.h "lib/hydro.h"
 *  \brief The base class hydro to solve the incompressible Navier-Stokes equations
 *
 *  The class initializes and stores the velocity vector field and the pressure scalar field along with a few auxilliary
 *  fields to solve the PDE.
 *  It solves the NSE using the \ref solvePDE function from within which the implicit Crank-Nicholson method is used
 *  to solve the PDE.
 ********************************************************************************************************************************************
 */

class hydro_d2: public hydro {
    public:
        hydro_d2(const grid &mesh, const parser &solParam, parallel &mpiParam);

        void solvePDE();
        real testPeriodic();

        ~hydro_d2();
};

/**
 ********************************************************************************************************************************************
 *  \class hydro_d2 hydro.h "lib/hydro.h"
 *  \brief The derived class from the hydro base class to solve the incompressible NSE in 2D
 *
 *  Since the class is instantiated when solving the NSE in 2D, the y-direction component of the grid is supressed.
 *  Consequently, the boundary conditions are imposed only on 4 sides of the domain.
 ********************************************************************************************************************************************
 */

class hydro_d3: public hydro {
    public:
        hydro_d3(const grid &mesh, const parser &solParam, parallel &mpiParam);

        void solvePDE();
        real testPeriodic();

        ~hydro_d3();
};

/**
 ********************************************************************************************************************************************
 *  \class hydro_d3 hydro.h "lib/hydro.h"
 *  \brief The derived class from the hydro base class to solve the incompressible NSE in 3D
 *
 *  Certain paramters to be used in the implicit calculation of velocity are defined separately from within the class.
 *  Moreover, it imposes boundary conditions on all the three faces of the computational domain.
 ********************************************************************************************************************************************
 */

#endif<|MERGE_RESOLUTION|>--- conflicted
+++ resolved
@@ -96,7 +96,6 @@
 
         void initVBCs();
         void initVForcing();
-<<<<<<< HEAD
 
         inline int roundNum(int numToRound, int multiple) {
             int remainder = numToRound % multiple;
@@ -105,14 +104,6 @@
             if (remainder < halfNum) return numToRound - remainder;
             return numToRound + multiple - remainder;
         };
-
-        virtual void solveVx();
-        virtual void solveVy();
-        virtual void solveVz();
-
-        virtual void timeAdvance();
-=======
->>>>>>> e199afbe
 };
 
 /**
