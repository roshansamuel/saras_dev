/********************************************************************************************************************************************
 * Saras
 * 
 * Copyright (C) 2019, Mahendra K. Verma
 *
 * All rights reserved.
 * 
 * Redistribution and use in source and binary forms, with or without
 * modification, are permitted provided that the following conditions are met:
 *     1. Redistributions of source code must retain the above copyright
 *        notice, this list of conditions and the following disclaimer.
 *     2. Redistributions in binary form must reproduce the above copyright
 *        notice, this list of conditions and the following disclaimer in the
 *        documentation and/or other materials provided with the distribution.
 *     3. Neither the name of the copyright holder nor the
 *        names of its contributors may be used to endorse or promote products
 *        derived from this software without specific prior written permission.
 * 
 * THIS SOFTWARE IS PROVIDED BY THE COPYRIGHT HOLDERS AND CONTRIBUTORS "AS IS" AND
 * ANY EXPRESS OR IMPLIED WARRANTIES, INCLUDING, BUT NOT LIMITED TO, THE IMPLIED
 * WARRANTIES OF MERCHANTABILITY AND FITNESS FOR A PARTICULAR PURPOSE ARE
 * DISCLAIMED. IN NO EVENT SHALL THE COPYRIGHT HOLDER OR CONTRIBUTORS BE LIABLE FOR
 * ANY DIRECT, INDIRECT, INCIDENTAL, SPECIAL, EXEMPLARY, OR CONSEQUENTIAL DAMAGES
 * (INCLUDING, BUT NOT LIMITED TO, PROCUREMENT OF SUBSTITUTE GOODS OR SERVICES;
 * LOSS OF USE, DATA, OR PROFITS; OR BUSINESS INTERRUPTION) HOWEVER CAUSED AND
 * ON ANY THEORY OF LIABILITY, WHETHER IN CONTRACT, STRICT LIABILITY, OR TORT
 * (INCLUDING NEGLIGENCE OR OTHERWISE) ARISING IN ANY WAY OUT OF THE USE OF THIS
 * SOFTWARE, EVEN IF ADVISED OF THE POSSIBILITY OF SUCH DAMAGE.
 *
 ********************************************************************************************************************************************
 */
/*! \file hydro_d2.cc
 *
 *  \brief Definitions of functions for 2D computations with the hydro class.
 *  \sa hydro.h
 *  \author Roshan Samuel
 *  \date Nov 2019
 *  \copyright New BSD License
 *
 ********************************************************************************************************************************************
 */

#include "hydro.h"
#include "initial.h"

/**
 ********************************************************************************************************************************************
 * \brief   Constructor of the hydro_d2 class derived from the base hydro class
 *
 *          The constructor passes its arguments to the base hydro class and then initializes all the scalar and
 *          vector fields necessary for solving the NS equations.
 *          The various coefficients for solving the equations are also set by a call to the \ref setCoefficients function.
 *          Based on the problem type specified by the user in the parameters file, and stored by the \ref parser class as
 *          \ref parser#probType "probType", the appropriate boundary conditions are specified.
 *
 * \param   mesh is a const reference to the global data contained in the grid class
 * \param   solParam is a const reference to the user-set parameters contained in the parser class
 ********************************************************************************************************************************************
 */
hydro_d2::hydro_d2(const grid &mesh, const parser &solParam, parallel &mpiParam):
            hydro(mesh, solParam, mpiParam),
            mgSolver(mesh, inputParams)
{
    // SET VALUES OF COEFFICIENTS USED FOR COMPUTING LAPLACIAN
    setCoefficients();

    // INITIALIZE VARIABLES
    if (inputParams.restartFlag) {
        // Fields to be read from HDF5 file are passed to reader class as a vector
        std::vector<field> readFields;

        // Populate the vector with required fields
        readFields.push_back(V.Vx);
        readFields.push_back(V.Vz);
        readFields.push_back(P.F);

        // Initialize reader object
        reader dataReader(mesh, readFields);

        time = dataReader.readData();

    } else {
        time = 0.0;

        // INITIALIZE PRESSURE TO 1.0 THROUGHOUT THE DOMAIN
        P = 1.0;

        // INITIALIZE VARIABLES
        initial *initCond;
        switch (inputParams.icType) {
            case 0: initCond = new zeroInitial(mesh);
                break;
            case 1: initCond = new taylorGreen(mesh);
                break;
            case 2: initCond = new channelSine(mesh);
                break;
            case 3: initCond = new channelRand(mesh);
                break;
            default: initCond = new zeroInitial(mesh);
        }
        initCond->initializeField(V);
    }

    checkPeriodic();

    // Initialize velocity boundary conditions
    initVBC();

    // Initialize velocity forcing field
    initVForcing();

    imposeUBCs();
    imposeWBCs();
}


void hydro_d2::solvePDE() {
    real fwTime, prTime, rsTime;
    //set dt equal to input time step
    dt = inputParams.tStp;

    // Fields to be written into HDF5 file are passed to writer class as a vector
    std::vector<field> writeFields;

    // Populate the vector with required scalar fields
    writeFields.push_back(V.Vx);
    writeFields.push_back(V.Vz);
    writeFields.push_back(P.F);

    // Initialize writer object
    writer dataWriter(mesh, writeFields);

    // Initialize probes
    if (inputParams.readProbes) {
        dataProbe = new probes(mesh, writeFields);
    }

    // Output file containing the time series of various variables
    tseries tsWriter(mesh, V, P, time, dt);

    // FILE WRITING TIME
    fwTime = time;

    // FIELD PROBING TIME
    prTime = time;

    // RESTART FILE WRITING TIME
    rsTime = time;

    timeStepCount = 0;

    // COMPUTE ENERGY AND DIVERGENCE FOR THE INITIAL CONDITION
    tsWriter.writeTSData();

    // WRITE DATA AT t = 0
    if (not inputParams.restartFlag) {
        switch (inputParams.solnFormat) {
            case 1: dataWriter.writeSolution(time);
                break;
            case 2: dataWriter.writeTarang(time);
                break;
            default: dataWriter.writeSolution(time);
        }

        if (inputParams.readProbes) {
            dataProbe->probeData(time);
        }
    }

    // FOR RESTART RUNS, THE NEXT TIME FOR WRITING OUTPUT IS OBTAINED BY INCREMENTING WITH THE MOD OF RESTART TIME AND OUTPUT WRITE INTERVAL.
    // OTHERWISE THE WRITE INTERVAL IS ADDED DIRECTLY
    fwTime += inputParams.fwInt - std::fmod(time, inputParams.fwInt);
    prTime += inputParams.prInt - std::fmod(time, inputParams.prInt);
    rsTime += inputParams.rsInt - std::fmod(time, inputParams.rsInt);

    // TIME-INTEGRATION LOOP
    while (true) {
        // MAIN FUNCTION CALLED IN EACH LOOP TO UPDATE THE FIELDS AT EACH TIME-STEP
        timeAdvance();
        if (inputParams.useCFL) {
            V.computeTStp(dt);
            if (dt > inputParams.tStp) {
                dt = inputParams.tStp;
            }
        }

        timeStepCount += 1;
        time += dt;

        if (timeStepCount % inputParams.ioCnt == 0) {
            tsWriter.writeTSData();
        }

        if (inputParams.readProbes and std::abs(prTime - time) < 0.5*dt) {
            dataProbe->probeData(time);
            prTime += inputParams.prInt;
        }

        if (std::abs(fwTime - time) < 0.5*dt) {
            switch (inputParams.solnFormat) {
                case 1: dataWriter.writeSolution(time);
                    break;
                case 2: dataWriter.writeTarang(time);
                    break;
                default: dataWriter.writeSolution(time);
            }
            fwTime += inputParams.fwInt;
        }

        if (std::abs(rsTime - time) < 0.5*dt) {
            dataWriter.writeRestart(time);
            rsTime += inputParams.rsInt;
        }

        if (std::abs(inputParams.tMax - time) < 0.5*dt) {
            break;
        }
    }
}


void hydro_d2::timeAdvance() {
    nseRHS = 0.0;

    // CALCULATE RHS OF NSE FROM THE NON LINEAR TERMS AND HALF THE VISCOUS TERMS
    V.computeDiff(nseRHS);
    nseRHS *= inverseRe;

    // COMPUTE THE CONVECTIVE DERIVATIVE AND SUBTRACT IT FROM THE CALCULATED DIFFUSION TERMS OF RHS IN nseRHS
    V.computeNLin(V, nseRHS);

    vForcing->addForcing(nseRHS);

    pressureGradient = 0.0;
    P.gradient(pressureGradient, V);

    // ADD PRESSURE GRADIENT TO NON-LINEAR TERMS AND MULTIPLY WITH TIME-STEP
    nseRHS -= pressureGradient;
    nseRHS *= dt;

    // ADD THE CALCULATED VALUES TO THE VELOCITY AT START OF TIME-STEP
    nseRHS += V;

    // SYNCHRONISE THE RHS OF TIME INTEGRATION STEP THUS OBTAINED ACROSS ALL PROCESSORS
    nseRHS.syncData();

    // CALCULATE V IMPLICITLY USING THE JACOBI ITERATIVE SOLVER
    solveVx();
    solveVz();

    // CALCULATE THE RHS FOR THE POISSON SOLVER FROM THE GUESSED VALUES OF VELOCITY IN V
    V.divergence(mgRHS, P);
    mgRHS *= 1.0/dt;

    // IF THE POISSON SOLVER IS BEING TESTED, THE RHS IS SET TO ONE.
    // THIS IS FOR TESTING ONLY AND A SINGLE TIME ADVANCE IS PERFORMED IN THIS TEST
#ifdef TEST_POISSON
<<<<<<< HEAD
    mgRHS.F = 0.0;
=======
    mgRHS.F = 1.0;
>>>>>>> 52810197
#endif

    // USING THE CALCULATED mgRHS, EVALUATE Pp USING MULTI-GRID METHOD
    mgSolver.mgSolve(Pp, mgRHS);

    // SYNCHRONISE THE PRESSURE CORRECTION ACROSS PROCESSORS
    Pp.syncData();

    // IF THE POISSON SOLVER IS BEING TESTED, THE PRESSURE IS SET TO ZERO.
    // THIS WAY, AFTER THE SOLUTION OF MG SOLVER, Pp, IS DIRECTLY WRITTEN INTO P AND AVAILABLE FOR PLOTTING
    // THIS IS FOR TESTING ONLY AND A SINGLE TIME ADVANCE IS PERFORMED IN THIS TEST
#ifdef TEST_POISSON
    P.F = 0.0;
#endif

    // ADD THE PRESSURE CORRECTION CALCULATED FROM THE POISSON SOLVER TO P
    P += Pp;

    // CALCULATE FINAL VALUE OF V BY SUBTRACTING THE GRADIENT OF PRESSURE CORRECTION
    Pp.gradient(pressureGradient, V);
    pressureGradient *= dt;
    V -= pressureGradient;

    // IMPOSE BOUNDARY CONDITIONS ON V
    imposeUBCs();
    imposeWBCs();
}

void hydro_d2::solveVx() {
    int iterCount = 0;
    real maxError = 0.0;

    while (true) {
        int iY = 0;
#pragma omp parallel for num_threads(inputParams.nThreads) default(none) shared(iY)
        for (int iX = V.Vx.fBulk.lbound(0); iX <= V.Vx.fBulk.ubound(0); iX++) {
            for (int iZ = V.Vx.fBulk.lbound(2); iZ <= V.Vx.fBulk.ubound(2); iZ++) {
                guessedVelocity.Vx(iX, iY, iZ) = ((hz2 * mesh.xix2Colloc(iX) * (V.Vx.F(iX+1, iY, iZ) + V.Vx.F(iX-1, iY, iZ)) +
                                                       hx2 * mesh.ztz2Staggr(iZ) * (V.Vx.F(iX, iY, iZ+1) + V.Vx.F(iX, iY, iZ-1))) *
                                 dt / ( hz2hx2 * 2.0 * inputParams.Re) + nseRHS.Vx(iX, iY, iZ))/
                             (1.0 + dt * ((hz2 * mesh.xix2Colloc(iX) +
                                                       hx2 * mesh.ztz2Staggr(iZ)))/(inputParams.Re * hz2hx2));
            }
        }

        V.Vx.F = guessedVelocity.Vx;

        imposeUBCs();

#pragma omp parallel for num_threads(inputParams.nThreads) default(none) shared(iY)
        for (int iX = V.Vx.fBulk.lbound(0); iX <= V.Vx.fBulk.ubound(0); iX++) {
            for (int iZ = V.Vx.fBulk.lbound(2); iZ <= V.Vx.fBulk.ubound(2); iZ++) {
                velocityLaplacian.Vx(iX, iY, iZ) = V.Vx.F(iX, iY, iZ) - (
                                mesh.xix2Colloc(iX) * (V.Vx.F(iX+1, iY, iZ) - 2.0 * V.Vx.F(iX, iY, iZ) + V.Vx.F(iX-1, iY, iZ)) / (hx2) +
                                mesh.ztz2Staggr(iZ) * (V.Vx.F(iX, iY, iZ+1) - 2.0 * V.Vx.F(iX, iY, iZ) + V.Vx.F(iX, iY, iZ-1)) / (hz2)) *
                                            0.5 * dt * inverseRe;
            }
        }

        velocityLaplacian.Vx(V.Vx.fBulk) = abs(velocityLaplacian.Vx(V.Vx.fBulk) - nseRHS.Vx(V.Vx.fBulk));

        maxError = velocityLaplacian.vxMax();

        if (maxError < inputParams.cnTolerance) {
            break;
        }

        iterCount += 1;

        if (iterCount > maxIterations) {
            if (mesh.rankData.rank == 0) {
                std::cout << "ERROR: Jacobi iterations for solution of Vx not converging. Aborting" << std::endl;
            }
            MPI_Finalize();
            exit(0);
        }
    }
}

void hydro_d2::solveVz() {
    int iterCount = 0;
    real maxError = 0.0;

    while (true) {
        int iY = 0;
#pragma omp parallel for num_threads(inputParams.nThreads) default(none) shared(iY)
        for (int iX = V.Vz.fBulk.lbound(0); iX <= V.Vz.fBulk.ubound(0); iX++) {
            for (int iZ = V.Vz.fBulk.lbound(2); iZ <= V.Vz.fBulk.ubound(2); iZ++) {
                guessedVelocity.Vz(iX, iY, iZ) = ((hz2 * mesh.xix2Staggr(iX) * (V.Vz.F(iX+1, iY, iZ) + V.Vz.F(iX-1, iY, iZ)) +
                                                       hx2 * mesh.ztz2Colloc(iZ) * (V.Vz.F(iX, iY, iZ+1) + V.Vz.F(iX, iY, iZ-1))) *
                                    dt / ( hz2hx2 * 2.0 * inputParams.Re) + nseRHS.Vz(iX, iY, iZ))/
                             (1.0 + dt * ((hz2 * mesh.xix2Staggr(iX) +
                                                       hx2 * mesh.ztz2Colloc(iZ)))/(inputParams.Re * hz2hx2));
            }
        }

        V.Vz.F = guessedVelocity.Vz;

        imposeWBCs();

#pragma omp parallel for num_threads(inputParams.nThreads) default(none) shared(iY)
        for (int iX = V.Vz.fBulk.lbound(0); iX <= V.Vz.fBulk.ubound(0); iX++) {
            for (int iZ = V.Vz.fBulk.lbound(2); iZ <= V.Vz.fBulk.ubound(2); iZ++) {
                velocityLaplacian.Vz(iX, iY, iZ) = V.Vz.F(iX, iY, iZ) - (
                                mesh.xix2Staggr(iX) * (V.Vz.F(iX+1, iY, iZ) - 2.0 * V.Vz.F(iX, iY, iZ) + V.Vz.F(iX-1, iY, iZ)) / (hx2) +
                                mesh.ztz2Colloc(iZ) * (V.Vz.F(iX, iY, iZ+1) - 2.0 * V.Vz.F(iX, iY, iZ) + V.Vz.F(iX, iY, iZ-1)) / (hz2)) *
                                                0.5 * dt * inverseRe;
            }
        }

        velocityLaplacian.Vz(V.Vz.fBulk) = abs(velocityLaplacian.Vz(V.Vz.fBulk) - nseRHS.Vz(V.Vz.fBulk));

        maxError = velocityLaplacian.vzMax();

        if (maxError < inputParams.cnTolerance) {
            break;
        }

        iterCount += 1;

        if (iterCount > maxIterations) {
            if (mesh.rankData.rank == 0) {
                std::cout << "ERROR: Jacobi iterations for solution of Vz not converging. Aborting" << std::endl;
            }
            MPI_Finalize();
            exit(0);
        }
    }
}


real hydro_d2::testPeriodic() {
    int iY = 0;
    real xCoord = 0.0;
    real zCoord = 0.0;

    nseRHS = 0.0;
    V = 0.0;

    for (int i=V.Vx.F.lbound(0); i <= V.Vx.F.ubound(0); i++) {
        for (int k=V.Vx.F.lbound(2); k <= V.Vx.F.ubound(2); k++) {
            V.Vx.F(i, 0, k) = sin(2.0*M_PI*mesh.xColloc(i)/mesh.xLen)*
                              cos(2.0*M_PI*mesh.zStaggr(k)/mesh.zLen);
            nseRHS.Vx(i, 0, k) = V.Vx.F(i, 0, k);
        }
    }

    for (int i=V.Vz.F.lbound(0); i <= V.Vz.F.ubound(0); i++) {
        for (int k=V.Vz.F.lbound(2); k <= V.Vz.F.ubound(2); k++) {
            V.Vz.F(i, 0, k) = -cos(2.0*M_PI*mesh.xStaggr(i)/mesh.xLen)*
                               sin(2.0*M_PI*mesh.zColloc(k)/mesh.zLen);
            nseRHS.Vz(i, 0, k) = V.Vz.F(i, 0, k);
        }
    }

    // EXPECTED VALUES IN THE PAD REGIONS OF Vx IF DATA TRANSFER HAPPENS WITH NO HITCH
    // X-VELOCITY IN LEFT AND RIGHT PADS
    for (int iX = 1; iX <= mesh.padWidths(0); iX++) {
        for (int iZ = V.Vx.fCore.lbound(2); iZ <= V.Vx.fCore.ubound(2); iZ += 1) {
            xCoord = mesh.xColloc(V.Vx.fCore.lbound(0)) - (mesh.xColloc(V.Vx.fCore.lbound(0) + iX) - mesh.xColloc(V.Vx.fCore.lbound(0)));
            nseRHS.Vx(V.Vx.fCore.lbound(0) - iX, iY, iZ) = sin(2.0*M_PI*xCoord/mesh.xLen)*
                                                           cos(2.0*M_PI*mesh.zStaggr(iZ)/mesh.zLen);

            xCoord = mesh.xColloc(V.Vx.fCore.ubound(0)) + (mesh.xColloc(V.Vx.fCore.ubound(0)) - mesh.xColloc(V.Vx.fCore.ubound(0) - iX));
            nseRHS.Vx(V.Vx.fCore.ubound(0) + iX, iY, iZ) = sin(2.0*M_PI*xCoord/mesh.xLen)*
                                                           cos(2.0*M_PI*mesh.zStaggr(iZ)/mesh.zLen);
        }
    }

    // X-VELOCITY IN BOTTOM AND TOP PADS
    for (int iZ = 1; iZ <= mesh.padWidths(2); iZ++) {
        for (int iX = V.Vx.fCore.lbound(0); iX <= V.Vx.fCore.ubound(0); iX += 1) {
            zCoord = mesh.zStaggr(V.Vx.fCore.lbound(2)) - (mesh.zStaggr(V.Vx.fCore.lbound(2) + iZ) - mesh.zStaggr(V.Vx.fCore.lbound(2)));
            nseRHS.Vx(iX, iY, V.Vx.fCore.lbound(2) - iZ) = sin(2.0*M_PI*mesh.xColloc(iX)/mesh.xLen)*
                                                           cos(2.0*M_PI*zCoord/mesh.zLen);

            zCoord = mesh.zStaggr(V.Vx.fCore.ubound(2)) + (mesh.zStaggr(V.Vx.fCore.ubound(2)) - mesh.zStaggr(V.Vx.fCore.ubound(2) - iZ));
            nseRHS.Vx(iX, iY, V.Vx.fCore.ubound(2) + iZ) = sin(2.0*M_PI*mesh.xColloc(iX)/mesh.xLen)*
                                                           cos(2.0*M_PI*zCoord/mesh.zLen);
        }
    }

    // Z-VELOCITY IN LEFT AND RIGHT PADS
    for (int iX = 1; iX <= mesh.padWidths(0); iX++) {
        for (int iZ = V.Vz.fCore.lbound(2); iZ <= V.Vz.fCore.ubound(2); iZ += 1) {
            xCoord = mesh.xStaggr(V.Vz.fCore.lbound(0)) - (mesh.xStaggr(V.Vz.fCore.lbound(0) + iX) - mesh.xStaggr(V.Vz.fCore.lbound(0)));
            nseRHS.Vz(V.Vz.fCore.lbound(0) - iX, iY, iZ) = -cos(2.0*M_PI*xCoord/mesh.xLen)*
                                                            sin(2.0*M_PI*mesh.zColloc(iZ)/mesh.zLen);

            xCoord = mesh.xStaggr(V.Vz.fCore.ubound(0)) + (mesh.xStaggr(V.Vz.fCore.ubound(0)) - mesh.xStaggr(V.Vz.fCore.ubound(0) - iX));
            nseRHS.Vz(V.Vz.fCore.ubound(0) + iX, iY, iZ) = -cos(2.0*M_PI*xCoord/mesh.xLen)*
                                                            sin(2.0*M_PI*mesh.zColloc(iZ)/mesh.zLen);
        }
    }

    // Z-VELOCITY IN BOTTOM AND TOP PADS
    for (int iZ = 1; iZ <= mesh.padWidths(2); iZ++) {
        for (int iX = V.Vz.fCore.lbound(0); iX <= V.Vz.fCore.ubound(0); iX += 1) {
            zCoord = mesh.zColloc(V.Vz.fCore.lbound(2)) - (mesh.zColloc(V.Vz.fCore.lbound(2) + iZ) - mesh.zColloc(V.Vz.fCore.lbound(2)));
            nseRHS.Vz(iX, iY, V.Vz.fCore.lbound(2) - iZ) = -cos(2.0*M_PI*mesh.xStaggr(iX)/mesh.xLen)*
                                                            sin(2.0*M_PI*zCoord/mesh.zLen);

            zCoord = mesh.zColloc(V.Vz.fCore.ubound(2)) + (mesh.zColloc(V.Vz.fCore.ubound(2)) - mesh.zColloc(V.Vz.fCore.ubound(2) - iZ));
            nseRHS.Vz(iX, iY, V.Vz.fCore.ubound(2) + iZ) = -cos(2.0*M_PI*mesh.xStaggr(iX)/mesh.xLen)*
                                                            sin(2.0*M_PI*zCoord/mesh.zLen);
        }
    }

    imposeUBCs();
    imposeWBCs();

    V -= nseRHS;

    return std::max(blitz::max(fabs(V.Vx.F)), blitz::max(fabs(V.Vz.F)));
}

hydro_d2::~hydro_d2() { }<|MERGE_RESOLUTION|>--- conflicted
+++ resolved
@@ -255,11 +255,7 @@
     // IF THE POISSON SOLVER IS BEING TESTED, THE RHS IS SET TO ONE.
     // THIS IS FOR TESTING ONLY AND A SINGLE TIME ADVANCE IS PERFORMED IN THIS TEST
 #ifdef TEST_POISSON
-<<<<<<< HEAD
-    mgRHS.F = 0.0;
-=======
     mgRHS.F = 1.0;
->>>>>>> 52810197
 #endif
 
     // USING THE CALCULATED mgRHS, EVALUATE Pp USING MULTI-GRID METHOD
