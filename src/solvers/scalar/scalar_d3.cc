--- conflicted
+++ resolved
@@ -61,14 +61,7 @@
 scalar_d3::scalar_d3(const grid &mesh, const parser &solParam, parallel &mpiParam):
             scalar(mesh, solParam, mpiParam)
 {
-<<<<<<< HEAD
-    // SET VALUES OF COEFFICIENTS USED FOR COMPUTING LAPLACIAN
-    setCoefficients();
-
     // INITIALIZE VARIABLES
-=======
-    // INITIALIZE PRESSURE AND SCALAR
->>>>>>> e199afbe
     if (inputParams.restartFlag) {
         // Fields to be read from HDF5 file are passed to reader class as a vector
         std::vector<field> readFields;
@@ -175,7 +168,6 @@
         rsTime = roundNum(tCount, fCount)*inputParams.tStp;
     }
 
-<<<<<<< HEAD
     switch (inputParams.solnFormat) {
         case 1: dataWriter.writeSolution(time);
             break;
@@ -191,23 +183,11 @@
     }
 
     rsTime += inputParams.rsInt;
-#endif
-=======
-    // FOR RESTART RUNS, THE NEXT TIME FOR WRITING OUTPUT IS OBTAINED BY INCREMENTING WITH THE MOD OF RESTART TIME AND OUTPUT WRITE INTERVAL.
-    // OTHERWISE THE WRITE INTERVAL IS ADDED DIRECTLY
-    fwTime += inputParams.fwInt - std::fmod(time, inputParams.fwInt);
-    prTime += inputParams.prInt - std::fmod(time, inputParams.prInt);
-    rsTime += inputParams.rsInt - std::fmod(time, inputParams.rsInt);
->>>>>>> e199afbe
 
     // TIME-INTEGRATION LOOP
     while (true) {
         // MAIN FUNCTION CALLED IN EACH LOOP TO UPDATE THE FIELDS AT EACH TIME-STEP
-<<<<<<< HEAD
-        timeAdvance();
-=======
         ivpSolver->timeAdvance(V, P, T);
->>>>>>> e199afbe
 
         if (inputParams.useCFL) {
             V.computeTStp(dt);
@@ -248,367 +228,6 @@
             break;
         }
     }
-<<<<<<< HEAD
-
-    // WRITE THE OUTPUT OF THE TIMING RUN
-#ifdef TIME_RUN
-    if (mesh.rankData.rank == 0) {
-        std::cout << std::left << std::setw(50) << "Time taken in computing viscous terms: "            << std::fixed << std::setprecision(6) << visc_time << std::endl;
-        std::cout << std::left << std::setw(50) << "Time taken in computing non-linear terms: "         << std::fixed << std::setprecision(6) << nlin_time << std::endl;
-        std::cout << std::left << std::setw(50) << "Time taken in computing intermediate steps: "       << std::fixed << std::setprecision(6) << intr_time << std::endl;
-        std::cout << std::left << std::setw(50) << "Time taken in computing velocities implicitly: "    << std::fixed << std::setprecision(6) << impl_time << std::endl;
-        std::cout << std::left << std::setw(50) << "Time taken in computing RHS for poisson solver: "   << std::fixed << std::setprecision(6) << prhs_time << std::endl;
-        std::cout << std::left << std::setw(50) << "Time taken by poisson solver: "                     << std::fixed << std::setprecision(6) << pois_time << std::endl;
-    }
-#endif
-}
-
-
-void scalar_d3::timeAdvance() {
-#ifdef TIME_RUN
-    struct timeval begin, end;
-#endif
-
-    nseRHS = 0.0;
-    tmpRHS = 0.0;
-
-    // First compute the explicit part of the semi-implicit viscous term and divide it by Re
-#ifdef TIME_RUN
-    gettimeofday(&begin, NULL);
-    V.computeDiff(nseRHS);
-    nseRHS *= nu;
-    gettimeofday(&end, NULL);
-    visc_time += ((end.tv_sec - begin.tv_sec)*1000000u + end.tv_usec - begin.tv_usec)/1.e6;
-#else
-    V.computeDiff(nseRHS);
-    nseRHS *= nu;
-#endif
-
-    // Compute the non-linear term and subtract it from the RHS
-#ifndef TIME_RUN
-    V.computeNLin(V, nseRHS);
-#else
-    gettimeofday(&begin, NULL);
-    V.computeNLin(V, nseRHS);
-    gettimeofday(&end, NULL);
-    nlin_time += ((end.tv_sec - begin.tv_sec)*1000000u + end.tv_usec - begin.tv_usec)/1.e6;
-
-    gettimeofday(&begin, NULL);
-#endif
-
-    // Add the velocity forcing term
-    V.vForcing->addForcing(nseRHS);
-
-    // Subtract the pressure gradient term
-    pressureGradient = 0.0;
-    P.gradient(pressureGradient, V);
-    nseRHS -= pressureGradient;
-
-    // Multiply the entire RHS with dt and add the velocity of previous time-step to advance by explicit Euler method
-    nseRHS *= dt;
-    nseRHS += V;
-
-#ifdef TIME_RUN
-    gettimeofday(&end, NULL);
-    intr_time += ((end.tv_sec - begin.tv_sec)*1000000u + end.tv_usec - begin.tv_usec)/1.e6;
-#endif
-
-    // Synchronize the RHS term across all processors by updating its sub-domain pads
-    nseRHS.syncData();
-
-    // Using the RHS term computed, compute the guessed velocity of CN method iteratively (and store it in V)
-#ifdef TIME_RUN
-    gettimeofday(&begin, NULL);
-#endif
-    solveVx();
-    solveVy();
-    solveVz();
-
-#ifdef TIME_RUN
-    gettimeofday(&end, NULL);
-    impl_time += ((end.tv_sec - begin.tv_sec)*1000000u + end.tv_usec - begin.tv_usec)/1.e6;
-#endif
-
-    // Calculate the rhs for the poisson solver (mgRHS) using the divergence of guessed velocity in V
-#ifdef TIME_RUN
-    gettimeofday(&begin, NULL);
-    V.divergence(mgRHS, P);
-    mgRHS *= 1.0/dt;
-    gettimeofday(&end, NULL);
-    prhs_time += ((end.tv_sec - begin.tv_sec)*1000000u + end.tv_usec - begin.tv_usec)/1.e6;
-#else
-    V.divergence(mgRHS, P);
-    mgRHS *= 1.0/dt;
-#endif
-
-    // Using the calculated mgRHS, evaluate pressure correction (Pp) using multi-grid method
-#ifdef TIME_RUN
-    gettimeofday(&begin, NULL);
-    mgSolver.mgSolve(Pp, mgRHS);
-    gettimeofday(&end, NULL);
-    pois_time += ((end.tv_sec - begin.tv_sec)*1000000u + end.tv_usec - begin.tv_usec)/1.e6;
-#else
-    mgSolver.mgSolve(Pp, mgRHS);
-#endif
-
-    // Synchronise the pressure correction term across processors
-    Pp.syncData();
-
-    // Add the pressure correction term to the pressure field of previous time-step, P
-    P += Pp;
-
-    // Finally get the velocity field at end of time-step by subtracting the gradient of pressure correction from V
-    Pp.gradient(pressureGradient, V);
-    pressureGradient *= dt;
-    V -= pressureGradient;
-
-    // Next compute the explicit part of the semi-implicit diffusion term and multiply it by kappa
-    T.computeDiff(tmpRHS);
-    tmpRHS *= kappa;
-
-    // COMPUTE THE CONVECTIVE DERIVATIVE AND SUBTRACT IT FROM THE CALCULATED DIFFUSION TERMS OF RHS IN tmpRHS
-    T.computeNLin(V, tmpRHS);
-
-    // Add the scalar forcing term
-    T.tForcing->addForcing(tmpRHS);
-
-    // Multiply the entire RHS with dt and add the temperature of previous time-step to advance by explicit Euler method
-    tmpRHS *= dt;
-    tmpRHS += T;
-
-    // Synchronize the RHS term across all processors by updating its sub-domain pads
-    tmpRHS.syncData();
-
-    // Using the RHS term computed, compute the guessed temperature of CN method iteratively (and store it in T)
-    solveT();
-
-    // Impose boundary conditions on the updated velocity field, V
-    V.imposeBCs();
-
-    // Impose boundary conditions on the updated temperature field, T
-    T.imposeBCs();
-}
-
-
-void scalar_d3::solveVx() {
-    int iterCount = 0;
-    real maxError = 0.0;
-
-    while (true) {
-#pragma omp parallel for num_threads(inputParams.nThreads) default(none)
-        for (int iX = V.Vx.fBulk.lbound(0); iX <= V.Vx.fBulk.ubound(0); iX++) {
-            for (int iY = V.Vx.fBulk.lbound(1); iY <= V.Vx.fBulk.ubound(1); iY++) {
-                for (int iZ = V.Vx.fBulk.lbound(2); iZ <= V.Vx.fBulk.ubound(2); iZ++) {
-                    guessedVelocity.Vx(iX, iY, iZ) = ((hy2hz2 * mesh.xix2Colloc(iX) * (V.Vx.F(iX+1, iY, iZ) + V.Vx.F(iX-1, iY, iZ)) +
-                                                       hz2hx2 * mesh.ety2Staggr(iY) * (V.Vx.F(iX, iY+1, iZ) + V.Vx.F(iX, iY-1, iZ)) +
-                                                       hx2hy2 * mesh.ztz2Staggr(iZ) * (V.Vx.F(iX, iY, iZ+1) + V.Vx.F(iX, iY, iZ-1))) *
-                            dt * nu / ( hx2hy2hz2 * 2.0) + nseRHS.Vx(iX, iY, iZ)) /
-                     (1.0 + dt * nu * ((hy2hz2 * mesh.xix2Colloc(iX) + hz2hx2 * mesh.ety2Staggr(iY) + hx2hy2 * mesh.ztz2Staggr(iZ)))/hx2hy2hz2);
-                }
-            }
-        }
-
-        V.Vx.F = guessedVelocity.Vx;
-
-        V.imposeVxBC();
-
-#pragma omp parallel for num_threads(inputParams.nThreads) default(none)
-        for (int iX = V.Vx.fBulk.lbound(0); iX <= V.Vx.fBulk.ubound(0); iX++) {
-            for (int iY = V.Vx.fBulk.lbound(1); iY <= V.Vx.fBulk.ubound(1); iY++) {
-                for (int iZ = V.Vx.fBulk.lbound(2); iZ <= V.Vx.fBulk.ubound(2); iZ++) {
-                    velocityLaplacian.Vx(iX, iY, iZ) = V.Vx.F(iX, iY, iZ) - 0.5 * dt * nu * (
-                              mesh.xix2Colloc(iX) * (V.Vx.F(iX+1, iY, iZ) - 2.0 * V.Vx.F(iX, iY, iZ) + V.Vx.F(iX-1, iY, iZ)) / (hx * hx) +
-                              mesh.ety2Staggr(iY) * (V.Vx.F(iX, iY+1, iZ) - 2.0 * V.Vx.F(iX, iY, iZ) + V.Vx.F(iX, iY-1, iZ)) / (hy * hy) +
-                              mesh.ztz2Staggr(iZ) * (V.Vx.F(iX, iY, iZ+1) - 2.0 * V.Vx.F(iX, iY, iZ) + V.Vx.F(iX, iY, iZ-1)) / (hz * hz));
-                }
-            }
-        }
-
-        velocityLaplacian.Vx(V.Vx.fBulk) = abs(velocityLaplacian.Vx(V.Vx.fBulk) - nseRHS.Vx(V.Vx.fBulk));
-
-        maxError = velocityLaplacian.vxMax();
-
-        if (maxError < inputParams.cnTolerance) {
-            break;
-        }
-
-        iterCount += 1;
-
-        if (iterCount > maxIterations) {
-            if (mesh.rankData.rank == 0) {
-                std::cout << "ERROR: Jacobi iterations for solution of Vx not converging. Aborting" << std::endl;
-            }
-            MPI_Finalize();
-            exit(0);
-        }
-    }
-}
-
-
-void scalar_d3::solveVy() {
-    int iterCount = 0;
-    real maxError = 0.0;
-
-    while (true) {
-#pragma omp parallel for num_threads(inputParams.nThreads) default(none)
-        for (int iX = V.Vy.fBulk.lbound(0); iX <= V.Vy.fBulk.ubound(0); iX++) {
-            for (int iY = V.Vy.fBulk.lbound(1); iY <= V.Vy.fBulk.ubound(1); iY++) {
-                for (int iZ = V.Vy.fBulk.lbound(2); iZ <= V.Vy.fBulk.ubound(2); iZ++) {
-                    guessedVelocity.Vy(iX, iY, iZ) = ((hy2hz2 * mesh.xix2Staggr(iX) * (V.Vy.F(iX+1, iY, iZ) + V.Vy.F(iX-1, iY, iZ)) +
-                                                       hz2hx2 * mesh.ety2Colloc(iY) * (V.Vy.F(iX, iY+1, iZ) + V.Vy.F(iX, iY-1, iZ)) +
-                                                       hx2hy2 * mesh.ztz2Staggr(iZ) * (V.Vy.F(iX, iY, iZ+1) + V.Vy.F(iX, iY, iZ-1))) *
-                            dt * nu / ( hx2hy2hz2 * 2.0) + nseRHS.Vy(iX, iY, iZ)) /
-                     (1.0 + dt * nu * ((hy2hz2 * mesh.xix2Staggr(iX) + hz2hx2 * mesh.ety2Colloc(iY) + hx2hy2 * mesh.ztz2Staggr(iZ)))/hx2hy2hz2);
-                }
-            }
-        }
-
-        V.Vy.F = guessedVelocity.Vy;
-
-        V.imposeVyBC();
-
-#pragma omp parallel for num_threads(inputParams.nThreads) default(none)
-        for (int iX = V.Vy.fBulk.lbound(0); iX <= V.Vy.fBulk.ubound(0); iX++) {
-            for (int iY = V.Vy.fBulk.lbound(1); iY <= V.Vy.fBulk.ubound(1); iY++) {
-                for (int iZ = V.Vy.fBulk.lbound(2); iZ <= V.Vy.fBulk.ubound(2); iZ++) {
-                    velocityLaplacian.Vy(iX, iY, iZ) = V.Vy.F(iX, iY, iZ) - 0.5 * dt * nu * (
-                              mesh.xix2Staggr(iX) * (V.Vy.F(iX+1, iY, iZ) - 2.0 * V.Vy.F(iX, iY, iZ) + V.Vy.F(iX-1, iY, iZ)) / (hx * hx) +
-                              mesh.ety2Colloc(iY) * (V.Vy.F(iX, iY+1, iZ) - 2.0 * V.Vy.F(iX, iY, iZ) + V.Vy.F(iX, iY-1, iZ)) / (hy * hy) +
-                              mesh.ztz2Staggr(iZ) * (V.Vy.F(iX, iY, iZ+1) - 2.0 * V.Vy.F(iX, iY, iZ) + V.Vy.F(iX, iY, iZ-1)) / (hz * hz));
-                }
-            }
-        }
-
-        velocityLaplacian.Vy(V.Vy.fBulk) = abs(velocityLaplacian.Vy(V.Vy.fBulk) - nseRHS.Vy(V.Vy.fBulk));
-
-        maxError = velocityLaplacian.vyMax();
-
-        if (maxError < inputParams.cnTolerance) {
-            break;
-        }
-
-        iterCount += 1;
-
-        if (iterCount > maxIterations) {
-            if (mesh.rankData.rank == 0) {
-                std::cout << "ERROR: Jacobi iterations for solution of Vy not converging. Aborting" << std::endl;
-            }
-            MPI_Finalize();
-            exit(0);
-        }
-    }
-}
-
-
-void scalar_d3::solveVz() {
-    int iterCount = 0;
-    real maxError = 0.0;
-
-    while (true) {
-#pragma omp parallel for num_threads(inputParams.nThreads) default(none)
-        for (int iX = V.Vz.fBulk.lbound(0); iX <= V.Vz.fBulk.ubound(0); iX++) {
-            for (int iY = V.Vz.fBulk.lbound(1); iY <= V.Vz.fBulk.ubound(1); iY++) {
-                for (int iZ = V.Vz.fBulk.lbound(2); iZ <= V.Vz.fBulk.ubound(2); iZ++) {
-                    guessedVelocity.Vz(iX, iY, iZ) = ((hy2hz2 * mesh.xix2Staggr(iX) * (V.Vz.F(iX+1, iY, iZ) + V.Vz.F(iX-1, iY, iZ)) +
-                                                       hz2hx2 * mesh.ety2Staggr(iY) * (V.Vz.F(iX, iY+1, iZ) + V.Vz.F(iX, iY-1, iZ)) +
-                                                       hx2hy2 * mesh.ztz2Colloc(iZ) * (V.Vz.F(iX, iY, iZ+1) + V.Vz.F(iX, iY, iZ-1))) *
-                            dt * nu / ( hx2hy2hz2 * 2.0) + nseRHS.Vz(iX, iY, iZ)) /
-                     (1.0 + dt * nu * ((hy2hz2 * mesh.xix2Staggr(iX) + hz2hx2 * mesh.ety2Staggr(iY) + hx2hy2 * mesh.ztz2Colloc(iZ)))/hx2hy2hz2);
-                }
-            }
-        }
-
-        V.Vz.F = guessedVelocity.Vz;
-
-        V.imposeVzBC();
-
-#pragma omp parallel for num_threads(inputParams.nThreads) default(none)
-        for (int iX = V.Vz.fBulk.lbound(0); iX <= V.Vz.fBulk.ubound(0); iX++) {
-            for (int iY = V.Vz.fBulk.lbound(1); iY <= V.Vz.fBulk.ubound(1); iY++) {
-                for (int iZ = V.Vz.fBulk.lbound(2); iZ <= V.Vz.fBulk.ubound(2); iZ++) {
-                    velocityLaplacian.Vz(iX, iY, iZ) = V.Vz.F(iX, iY, iZ) - 0.5 * dt * nu * (
-                              mesh.xix2Staggr(iX) * (V.Vz.F(iX+1, iY, iZ) - 2.0 * V.Vz.F(iX, iY, iZ) + V.Vz.F(iX-1, iY, iZ)) / (hx * hx) +
-                              mesh.ety2Staggr(iY) * (V.Vz.F(iX, iY+1, iZ) - 2.0 * V.Vz.F(iX, iY, iZ) + V.Vz.F(iX, iY-1, iZ)) / (hy * hy) +
-                              mesh.ztz2Colloc(iZ) * (V.Vz.F(iX, iY, iZ+1) - 2.0 * V.Vz.F(iX, iY, iZ) + V.Vz.F(iX, iY, iZ-1)) / (hz * hz));
-                }
-            }
-        }
-
-        velocityLaplacian.Vz(V.Vz.fBulk) = abs(velocityLaplacian.Vz(V.Vz.fBulk) - nseRHS.Vz(V.Vz.fBulk));
-
-        maxError = velocityLaplacian.vzMax();
-
-        if (maxError < inputParams.cnTolerance) {
-            break;
-        }
-
-        iterCount += 1;
-
-        if (iterCount > maxIterations) {
-            if (mesh.rankData.rank == 0) {
-                std::cout << "ERROR: Jacobi iterations for solution of Vz not converging. Aborting" << std::endl;
-            }
-            MPI_Finalize();
-            exit(0);
-        }
-    }
-}
-
-
-void scalar_d3::solveT() {
-    int iterCount = 0;
-    real maxError = 0.0;
-
-    while (true) {
-#pragma omp parallel for num_threads(inputParams.nThreads) default(none)
-        for (int iX = T.F.fBulk.lbound(0); iX <= T.F.fBulk.ubound(0); iX++) {
-            for (int iY = T.F.fBulk.lbound(1); iY <= T.F.fBulk.ubound(1); iY++) {
-                for (int iZ = T.F.fBulk.lbound(2); iZ <= T.F.fBulk.ubound(2); iZ++) {
-                    guessedScalar.F(iX, iY, iZ) = ((hy2hz2 * mesh.xix2Staggr(iX) * (T.F.F(iX+1, iY, iZ) + T.F.F(iX-1, iY, iZ)) +
-                                                    hz2hx2 * mesh.ety2Staggr(iY) * (T.F.F(iX, iY+1, iZ) + T.F.F(iX, iY-1, iZ)) +
-                                                    hx2hy2 * mesh.ztz2Colloc(iZ) * (T.F.F(iX, iY, iZ+1) + T.F.F(iX, iY, iZ-1))) *
-                             dt * kappa / ( hx2hy2hz2 * 2.0) + tmpRHS.F(iX, iY, iZ)) /
-                      (1.0 + dt * kappa * ((hy2hz2 * mesh.xix2Staggr(iX) + hz2hx2 * mesh.ety2Staggr(iY) + hx2hy2 * mesh.ztz2Colloc(iZ)))/hx2hy2hz2);
-                }
-            }
-        }
-
-        T = guessedScalar;
-
-        T.imposeBCs();
-
-#pragma omp parallel for num_threads(inputParams.nThreads) default(none)
-        for (int iX = T.F.fBulk.lbound(0); iX <= T.F.fBulk.ubound(0); iX++) {
-            for (int iY = T.F.fBulk.lbound(1); iY <= T.F.fBulk.ubound(1); iY++) {
-                for (int iZ = T.F.fBulk.lbound(2); iZ <= T.F.fBulk.ubound(2); iZ++) {
-                    scalarLaplacian.F(iX, iY, iZ) = T.F.F(iX, iY, iZ) - 0.5 * dt * kappa * (
-                           mesh.xix2Staggr(iX) * (T.F.F(iX+1, iY, iZ) - 2.0 * T.F.F(iX, iY, iZ) + T.F.F(iX-1, iY, iZ)) / (hx * hx) +
-                           mesh.ety2Staggr(iY) * (T.F.F(iX, iY+1, iZ) - 2.0 * T.F.F(iX, iY, iZ) + T.F.F(iX, iY-1, iZ)) / (hy * hy) +
-                           mesh.ztz2Colloc(iZ) * (T.F.F(iX, iY, iZ+1) - 2.0 * T.F.F(iX, iY, iZ) + T.F.F(iX, iY, iZ-1)) / (hz * hz));
-                }
-            }
-        }
-
-        scalarLaplacian.F(T.F.fBulk) = abs(scalarLaplacian.F(T.F.fBulk) - tmpRHS.F(T.F.fBulk));
-
-        maxError = scalarLaplacian.fxMax();
-
-        if (maxError < inputParams.cnTolerance) {
-            break;
-        }
-
-        iterCount += 1;
-
-        if (iterCount > maxIterations) {
-            if (mesh.rankData.rank == 0) {
-                std::cout << "ERROR: Jacobi iterations for solution of T not converging. Aborting" << std::endl;
-            }
-            MPI_Finalize();
-            exit(0);
-        }
-    }
-=======
->>>>>>> e199afbe
 }
 
 
