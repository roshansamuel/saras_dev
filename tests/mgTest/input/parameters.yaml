--- conflicted
+++ resolved
@@ -150,39 +150,22 @@
     # Number of restriction/prolongation steps in each V-Cycle
     "V-Cycle Depth": 5
     # Number of V-Cycles to be performed
-<<<<<<< HEAD
-    "V-Cycle Count": 30
-=======
     "V-Cycle Count": 25
 
     # Tolerance used in iterative method when solving at coarsest level
     "Solve Tolerance": 1.0e-6
->>>>>>> 52810197
 
     # Iterative method to be used for smoothing
     # 0 = Jacobi iteration
     # 1 = Gauss-Seidel iteration
     "Smoothing Method": 1
 
-<<<<<<< HEAD
-    # Number of smoothing iterations to be performed before V-Cycle
-    "Pre-Smoothing Count": 20
-    # Number of smoothing iterations to be performed after V-Cycle
-    "Post-Smoothing Count": 20
-    # Array of numbers of smoothing iterations to be performed in between restriction operations of V-Cycle at different levels *from coarsest mesh to finest mesh*
-    "Restrict-Smoothing Count": [20, 20, 20, 20, 20]
-    # Array of numbers of smoothing iterations to be performed in between prolongation operations of V-Cycle at different levels *from coarsest mesh to finest mesh*
-    "Prolong-Smoothing Count": [20, 20, 20, 20, 20]
-
-    # Parameter to enable printing of error at end of each V-Cycle of the multigrid method
-=======
     # Number of smoothing iterations to be performed after restriction operations
     "Pre-Smoothing Count": 2
     # Number of smoothing iterations to be performed after prolongation operations
     "Post-Smoothing Count": 2
 
     # Type of residual to be computed at end of each V-Cycle of the multigrid method
->>>>>>> 52810197
     # This value can be set as below:
     # 0 = Do not evaluate error
     # 1 = Compute and print Mean Absolute Error (MAE)
