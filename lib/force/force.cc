--- conflicted
+++ resolved
@@ -126,10 +126,6 @@
 
     Hv.Vx.F += Fr*V.interVy2Vx;
 
-<<<<<<< HEAD
-
-=======
->>>>>>> 19ff55b2
     //SUBTRACT THE ROTATING TERM IN THE Vy COMPONENT of Hv
     V.interVx2Vy = 0.0;
     for (unsigned int i=0; i < V.Vy.VxIntSlices.size(); i++) {
