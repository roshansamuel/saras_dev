--- conflicted
+++ resolved
@@ -2,11 +2,7 @@
              field.cc
              sfield.cc
              vfield.cc
-<<<<<<< HEAD
-             differ.cc
              plainsf.cc
              plainvf.cc
-=======
              derivative.cc
->>>>>>> cb306b7c
 )