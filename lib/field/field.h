#ifndef FIELD_H
#define FIELD_H

#include <blitz/array.h>
#include <string>

#include "mpidata.h"
#include "grid.h"

class field {
    private:
        const grid &gridData;

        void setCoreSlice();
        void setBulkSlice();

        void setWallSlices();

        void setInterpolationSlices();

        inline void x1Deriv();
        inline void y1Deriv();
        inline void z1Deriv();

        inline void x2Deriv();
        inline void y2Deriv();
        inline void z2Deriv();

    public:
        blitz::Array<double, 3> F;

        std::string fieldName;

        const bool xStag, yStag, zStag;

        blitz::RectDomain<3> fCore, fBulk;
        blitz::RectDomain<3> fCLft, fCRgt;
        blitz::RectDomain<3> fCFrt, fCBak;
        blitz::RectDomain<3> fCBot, fCTop;

        blitz::Array<blitz::RectDomain<3>, 1> fWalls;

        blitz::Array<blitz::RectDomain<3>, 1> PcIntSlices, QvIntSlices;
        blitz::Array<blitz::RectDomain<3>, 1> VxIntSlices, VyIntSlices, VzIntSlices;
        blitz::Array<blitz::RectDomain<3>, 1> WxIntSlices, WyIntSlices, WzIntSlices;

        blitz::TinyVector<int, 3> fSize;
        blitz::TinyVector<int, 3> flBound, cuBound;

        mpidata *mpiHandle;

<<<<<<< HEAD
        differ xDim, yDim, zDim;

        field(const grid &gridData, std::string fieldName, const bool xStag, const bool yStag, const bool zStag);
=======
        field(const grid &gridData, std::string fieldName, const bool xStag, const bool yStag, const bool zStag, const bool allocDerivatives);
>>>>>>> cb306b7c

        blitz::RectDomain<3> shift(int dim, blitz::RectDomain<3> core, int steps);

        void calcDerivatives1();
        void calcDerivatives2();

        void syncData();

        double fieldMax();

        field& operator += (field &a);
        field& operator -= (field &a);

        field& operator += (double a);
        field& operator -= (double a);

        void operator = (field &a);
        void operator = (double a);

        ~field();
};

/**
 ********************************************************************************************************************************************
 *  \class field field.h "lib/field.h"
 *  \brief Field class to store data and perform finite difference operations on the data
 *
 *  The class stores the base data of both scalar and vector fields as blitz arrays.
 *  The data is stored with a uniform grid spacing as in the transformed plane.
 *  The limits of the full domain and its core are also stored in a set of RectDomain and TinyVector objects.
 ********************************************************************************************************************************************
 */

#endif<|MERGE_RESOLUTION|>--- conflicted
+++ resolved
@@ -49,13 +49,7 @@
 
         mpidata *mpiHandle;
 
-<<<<<<< HEAD
-        differ xDim, yDim, zDim;
-
         field(const grid &gridData, std::string fieldName, const bool xStag, const bool yStag, const bool zStag);
-=======
-        field(const grid &gridData, std::string fieldName, const bool xStag, const bool yStag, const bool zStag, const bool allocDerivatives);
->>>>>>> cb306b7c
 
         blitz::RectDomain<3> shift(int dim, blitz::RectDomain<3> core, int steps);
 
