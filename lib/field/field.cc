--- conflicted
+++ resolved
@@ -19,12 +19,7 @@
  */
 field::field(const grid &gridData, std::string fieldName, const bool xStag, const bool yStag, const bool zStag):
              gridData(gridData),
-<<<<<<< HEAD
-             xStag(xStag), yStag(yStag), zStag(zStag),
-             xDim(0, gridData.dXi), yDim(1, gridData.dEt), zDim(2, gridData.dZt)
-=======
              xStag(xStag), yStag(yStag), zStag(zStag)
->>>>>>> cb306b7c
 {
     this->fieldName = fieldName;
 
@@ -51,27 +46,6 @@
 
     mpiHandle = new mpidata(F, gridData.rankData);
 
-<<<<<<< HEAD
-    d1F_dx1.resize(fSize);
-    d1F_dx1.reindexSelf(flBound);
-
-    d1F_dy1.resize(fSize);
-    d1F_dy1.reindexSelf(flBound);
-
-    d1F_dz1.resize(fSize);
-    d1F_dz1.reindexSelf(flBound);
-
-    d2F_dx2.resize(fSize);
-    d2F_dx2.reindexSelf(flBound);
-
-    d2F_dy2.resize(fSize);
-    d2F_dy2.reindexSelf(flBound);
-
-    d2F_dz2.resize(fSize);
-    d2F_dz2.reindexSelf(flBound);
-
-=======
->>>>>>> cb306b7c
     setCoreSlice();
     setBulkSlice();
 
