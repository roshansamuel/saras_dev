/********************************************************************************************************************************************
 * Saras
 * 
 * Copyright (C) 2019, Mahendra K. Verma
 *
 * All rights reserved.
 * 
 * Redistribution and use in source and binary forms, with or without
 * modification, are permitted provided that the following conditions are met:
 *     1. Redistributions of source code must retain the above copyright
 *        notice, this list of conditions and the following disclaimer.
 *     2. Redistributions in binary form must reproduce the above copyright
 *        notice, this list of conditions and the following disclaimer in the
 *        documentation and/or other materials provided with the distribution.
 *     3. Neither the name of the copyright holder nor the
 *        names of its contributors may be used to endorse or promote products
 *        derived from this software without specific prior written permission.
 * 
 * THIS SOFTWARE IS PROVIDED BY THE COPYRIGHT HOLDERS AND CONTRIBUTORS "AS IS" AND
 * ANY EXPRESS OR IMPLIED WARRANTIES, INCLUDING, BUT NOT LIMITED TO, THE IMPLIED
 * WARRANTIES OF MERCHANTABILITY AND FITNESS FOR A PARTICULAR PURPOSE ARE
 * DISCLAIMED. IN NO EVENT SHALL THE COPYRIGHT HOLDER OR CONTRIBUTORS BE LIABLE FOR
 * ANY DIRECT, INDIRECT, INCIDENTAL, SPECIAL, EXEMPLARY, OR CONSEQUENTIAL DAMAGES
 * (INCLUDING, BUT NOT LIMITED TO, PROCUREMENT OF SUBSTITUTE GOODS OR SERVICES;
 * LOSS OF USE, DATA, OR PROFITS; OR BUSINESS INTERRUPTION) HOWEVER CAUSED AND
 * ON ANY THEORY OF LIABILITY, WHETHER IN CONTRACT, STRICT LIABILITY, OR TORT
 * (INCLUDING NEGLIGENCE OR OTHERWISE) ARISING IN ANY WAY OUT OF THE USE OF THIS
 * SOFTWARE, EVEN IF ADVISED OF THE POSSIBILITY OF SUCH DAMAGE.
 *
 ********************************************************************************************************************************************
 */
/*! \file poisson.h
 *
 *  \brief Class declaration of poisson
 *
 *  \author Roshan Samuel
 *  \date Nov 2019
 *  \copyright New BSD License
 *
 ********************************************************************************************************************************************
 */

#ifndef POISSON_H
#define POISSON_H

#include <blitz/array.h>
#include <sys/time.h>
#include <algorithm>
#include <math.h>

#include "plainsf.h"
#include "grid.h"

class poisson {
    protected:
        int vLevel, maxCount;

        bool zeroBC;

#ifdef TIME_RUN
        real smothTimeComp;
        real smothTimeTran;
#endif

        const grid &mesh;
        const parser &inputParams;

        blitz::Range all;

        blitz::Array<blitz::Array<real, 3>, 1> pressureData;
        blitz::Array<blitz::Array<real, 3>, 1> residualData;
        blitz::Array<blitz::Array<real, 3>, 1> tmpDataArray;
        blitz::Array<blitz::Array<real, 3>, 1> smoothedPres;

        blitz::Array<blitz::RectDomain<3>, 1> stagFull;
        blitz::Array<blitz::RectDomain<3>, 1> stagCore;
        blitz::Array<int, 1> xEnd, yEnd, zEnd;

        blitz::Array<int, 1> mgSizeArray;
        blitz::Array<int, 1> strideValues;

        blitz::TinyVector<int, 3> localSizeIndex;

        blitz::Array<MPI_Request, 1> recvRequest;
        blitz::Array<MPI_Status, 1> recvStatus;

        blitz::Array<real, 1> hx, hy, hz;
        blitz::Array<real, 1> hx2, hz2, hzhx;
        blitz::Array<real, 1> hxhy, hyhz, hxhyhz;

        blitz::Array<blitz::Array<real, 1>, 1> xixx, xix2;
        blitz::Array<blitz::Array<real, 1>, 1> etyy, ety2;
        blitz::Array<blitz::Array<real, 1>, 1> ztzz, ztz2;

        blitz::Array<MPI_Datatype, 1> xMGArray;
        blitz::Array<MPI_Datatype, 1> yMGArray;

        blitz::Array<blitz::TinyVector<int, 3>, 1> mgSendLft, mgSendRgt;
        blitz::Array<blitz::TinyVector<int, 3>, 1> mgRecvLft, mgRecvRgt;

        blitz::Array<blitz::TinyVector<int, 3>, 1> mgSendFrn, mgSendBak;
        blitz::Array<blitz::TinyVector<int, 3>, 1> mgRecvFrn, mgRecvBak;

        static inline bool isOdd(int x) { return x % 2; };

        void setLocalSizeIndex();
        void initializeArrays();
        void copyStaggrDerivs();
        void setCoefficients();
        void setStagBounds();

        virtual void coarsen();
        virtual void prolong();
        virtual void computeResidual();
        virtual void smooth(const int smoothCount);
        virtual real computeError(const int normOrder);

        virtual void solve() {};
        virtual void imposeBC();
<<<<<<< HEAD
        virtual void updatePads();
        virtual void initDirichlet();
=======
        virtual void updatePads(blitz::Array<blitz::Array<real, 3>, 1> &data);
>>>>>>> 52810197
        virtual void createMGSubArrays();

        void vCycle();

    public:
        poisson(const grid &mesh, const parser &solParam);

        void mgSolve(plainsf &inFn, const plainsf &rhs);

        virtual real testProlong();
        virtual real testTransfer();
        virtual real testPeriodic();

        virtual ~poisson();
};

/**
 ********************************************************************************************************************************************
 *  \class poisson poisson.h "lib/poisson.h"
 *  \brief The base class poisson and its derived classes multigrid_d2 and multigrid_d3
 *
 *  The class implements the geometric multi-grid method for solving the Poisson equation on a non-uniform grid across MPI decomposed
 *  domains for parallel computations.
 *  The data structure used by the class for computing multi-grid V-cycles across sub-domains is a blitz array with very wide overlap.
 *  When calculating the finite differences at the sub-domain boundaries, at the coarsest level of the V-cycle, data points from very
 *  deep within the neighbouring sub-domains are necessary.
 *  This is the reason for using a wide pad, that spans up to the nearest node of the adjacent sub-domain at the coarsest mesh.
 *  This increases the memory footprint, but doesn't increase the computational time as only a single finite-difference calculation
 *  is being done using the pads at all levels of the V-cycle.
 *
 *  All the necessary functions to perform the V-cycle - prolongation, solving at coarsest mesh, smoothening, etc. are implemented
 *  within the \ref poisson class.
 ********************************************************************************************************************************************
 */

class multigrid_d2: public poisson {
    private:
        void coarsen();
        void prolong();
        void computeResidual();
        void smooth(const int smoothCount);
        real computeError(const int normOrder);

        void solve();

        void imposeBC();
<<<<<<< HEAD
        void updatePads();
        void initDirichlet();
=======
        void initDirichlet();

>>>>>>> 52810197
        void createMGSubArrays();
        void updatePads(blitz::Array<blitz::Array<real, 3>, 1> &data);

        blitz::Array<real, 1> xWall, zWall;

        blitz::Array<real, 1> xWall, zWall;

    public:
        multigrid_d2(const grid &mesh, const parser &solParam);

        real testProlong();
        real testTransfer();
        real testPeriodic();

        ~multigrid_d2() {};
};

/**
 ********************************************************************************************************************************************
 *  \class multigrid_d2 poisson.h "lib/poisson.h"
 *  \brief The derived class from poisson to perform multi-grid operations on a 2D grid
 *
 *  The 2D implementation ignores the y-direction component of the computational domain.
 ********************************************************************************************************************************************
 */

class multigrid_d3: public poisson {
    private:
        void coarsen();
        void prolong();
        void computeResidual();
        void smooth(const int smoothCount);
        real computeError(const int normOrder);

        void solve();

        void imposeBC();
        void initDirichlet();

        void createMGSubArrays();
        void updatePads(blitz::Array<blitz::Array<real, 3>, 1> &data);

        blitz::Array<real, 2> xWall, yWall, zWall;

    public:
        multigrid_d3(const grid &mesh, const parser &solParam);

        real testProlong();
        real testTransfer();
        real testPeriodic();

        ~multigrid_d3() {};
};

/**
 ********************************************************************************************************************************************
 *  \class multigrid_d3 poisson.h "lib/poisson.h"
 *  \brief The derived class from poisson to perform multi-grid operations on a 3D grid
 *
 *  The 3D implementation of the multi-grid method differs from the 2D version in that the \ref coarsen, \ref smooth etc use a different
 *  equation with extra terms, and the \ref prolong operation needs to perform extra interpolation steps in the y-direction.
 ********************************************************************************************************************************************
 */

#endif<|MERGE_RESOLUTION|>--- conflicted
+++ resolved
@@ -117,13 +117,8 @@
 
         virtual void solve() {};
         virtual void imposeBC();
-<<<<<<< HEAD
-        virtual void updatePads();
-        virtual void initDirichlet();
-=======
+        virtual void createMGSubArrays();
         virtual void updatePads(blitz::Array<blitz::Array<real, 3>, 1> &data);
->>>>>>> 52810197
-        virtual void createMGSubArrays();
 
         void vCycle();
 
@@ -169,17 +164,10 @@
         void solve();
 
         void imposeBC();
-<<<<<<< HEAD
-        void updatePads();
         void initDirichlet();
-=======
-        void initDirichlet();
-
->>>>>>> 52810197
+
         void createMGSubArrays();
         void updatePads(blitz::Array<blitz::Array<real, 3>, 1> &data);
-
-        blitz::Array<real, 1> xWall, zWall;
 
         blitz::Array<real, 1> xWall, zWall;
 
