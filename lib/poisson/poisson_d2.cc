/********************************************************************************************************************************************
 * Saras
 * 
 * Copyright (C) 2019, Mahendra K. Verma
 *
 * All rights reserved.
 * 
 * Redistribution and use in source and binary forms, with or without
 * modification, are permitted provided that the following conditions are met:
 *     1. Redistributions of source code must retain the above copyright
 *        notice, this list of conditions and the following disclaimer.
 *     2. Redistributions in binary form must reproduce the above copyright
 *        notice, this list of conditions and the following disclaimer in the
 *        documentation and/or other materials provided with the distribution.
 *     3. Neither the name of the copyright holder nor the
 *        names of its contributors may be used to endorse or promote products
 *        derived from this software without specific prior written permission.
 * 
 * THIS SOFTWARE IS PROVIDED BY THE COPYRIGHT HOLDERS AND CONTRIBUTORS "AS IS" AND
 * ANY EXPRESS OR IMPLIED WARRANTIES, INCLUDING, BUT NOT LIMITED TO, THE IMPLIED
 * WARRANTIES OF MERCHANTABILITY AND FITNESS FOR A PARTICULAR PURPOSE ARE
 * DISCLAIMED. IN NO EVENT SHALL THE COPYRIGHT HOLDER OR CONTRIBUTORS BE LIABLE FOR
 * ANY DIRECT, INDIRECT, INCIDENTAL, SPECIAL, EXEMPLARY, OR CONSEQUENTIAL DAMAGES
 * (INCLUDING, BUT NOT LIMITED TO, PROCUREMENT OF SUBSTITUTE GOODS OR SERVICES;
 * LOSS OF USE, DATA, OR PROFITS; OR BUSINESS INTERRUPTION) HOWEVER CAUSED AND
 * ON ANY THEORY OF LIABILITY, WHETHER IN CONTRACT, STRICT LIABILITY, OR TORT
 * (INCLUDING NEGLIGENCE OR OTHERWISE) ARISING IN ANY WAY OUT OF THE USE OF THIS
 * SOFTWARE, EVEN IF ADVISED OF THE POSSIBILITY OF SUCH DAMAGE.
 *
 ********************************************************************************************************************************************
 */
/*! \file poisson2.cc
 *
 *  \brief Definitions for functions of class poisson for 2D
 *  \sa poisson.h
 *  \author Roshan Samuel
 *  \date Nov 2019
 *  \copyright New BSD License
 *
 ********************************************************************************************************************************************
 */

#include "poisson.h"

/**
 ********************************************************************************************************************************************
 * \brief   Constructor of the multigrid_d2 class derived from the poisson class
 *
 *          The constructor of the derived multigrid_d2 class frst calls the base poisson class with the arguments passed to it.
 *          It then calls a series of functions in sequence to initialize all the necessary parameters and data structures to
 *          store and manipulate the multi-grid data.
 *          Since the multi-grid solver operates on the staggered grid, it first computes the limits of the full and core
 *          staggered grid, as the grid class does the same for the collocated grid.
 *
 *          It then initializes all the Range objects to obtain the correct slices of the full grid at various
 *          levels of the V-cycle.
 *          It also copies the staggered grid derivatives to local arrays with wide pads, and finally generates the MPI datatypes
 *          for data transfer between sub-domain boundaries.
 *
 * \param   mesh is a const reference to the global data contained in the grid class
 * \param   solParam is a const reference to the user-set parameters contained in the parser class
 ********************************************************************************************************************************************
 */
multigrid_d2::multigrid_d2(const grid &mesh, const parser &solParam): poisson(mesh, solParam) {
    // GET THE localSizeIndex AS IT WILL BE USED TO SET THE FULL AND CORE LIMITS OF THE STAGGERED POINTS
    setLocalSizeIndex();

    // SET THE FULL AND CORE LIMTS SET ABOVE USING THE localSizeIndex VARIABLE SET ABOVE
    setStagBounds();

    // SET VALUES OF COEFFICIENTS USED FOR COMPUTING LAPLACIAN
    setCoefficients();

    // COPY THE STAGGERED GRID DERIVATIVES TO LOCAL ARRAYS
    copyStaggrDerivs();

    // RESIZE AND INITIALIZE NECESSARY DATA-STRUCTURES
    initializeArrays();

    // CREATE THE MPI SUB-ARRAYS NECESSARY TO TRANSFER DATA ACROSS SUB-DOMAINS AT ALL MESH LEVELS
    createMGSubArrays();

    // INITIALIZE DIRICHLET BCs WHEN TESTING THE POISSON SOLVER
#ifdef TEST_POISSON
    initDirichlet();
#endif
}


void multigrid_d2::computeResidual() {
    tmpDataArray(vLevel) = 0.0;

    // Compute Laplacian of the pressure field and subtract it from the RHS of Poisson equation to obtain the residual
<<<<<<< HEAD
    // Needed update: Substitute the below OpenMP parallel loop with vectorized Blitz operation and check for speed increase.
#pragma omp parallel for num_threads(inputParams.nThreads) default(none) shared(iY)
    for (int iX = xStr; iX <= xEnd; iX += strideValues(vLevel)) {
        for (int iZ = zStr; iZ <= zEnd; iZ += strideValues(vLevel)) {
            residualData(iX, iY, iZ) =  inputRHSData(iX, iY, iZ) -
                           (xix2(iX) * (pressureData(iX + strideValues(vLevel), iY, iZ) - 2.0*pressureData(iX, iY, iZ) + pressureData(iX - strideValues(vLevel), iY, iZ))/(hx(vLevel)*hx(vLevel)) +
                            xixx(iX) * (pressureData(iX + strideValues(vLevel), iY, iZ) - pressureData(iX - strideValues(vLevel), iY, iZ))/(2.0*hx(vLevel)) +
                            ztz2(iZ) * (pressureData(iX, iY, iZ + strideValues(vLevel)) - 2.0*pressureData(iX, iY, iZ) + pressureData(iX, iY, iZ - strideValues(vLevel)))/(hz(vLevel)*hz(vLevel)) +
                            ztzz(iZ) * (pressureData(iX, iY, iZ + strideValues(vLevel)) - pressureData(iX, iY, iZ - strideValues(vLevel)))/(2.0*hz(vLevel)));
=======
    // This residual is temporarily stored into tmpDataArray, from which it will be coarsened into residualData array.
#pragma omp parallel for num_threads(inputParams.nThreads) default(none)
    for (int i = 0; i <= xEnd(vLevel); ++i) {
        for (int k = 0; k <= zEnd(vLevel); ++k) {
            tmpDataArray(vLevel)(i, 0, k) =  residualData(vLevel)(i, 0, k) -
                         (xix2(vLevel)(i) * (pressureData(vLevel)(i + 1, 0, k) - 2.0*pressureData(vLevel)(i, 0, k) + pressureData(vLevel)(i - 1, 0, k))/(hx(vLevel)*hx(vLevel)) +
                          xixx(vLevel)(i) * (pressureData(vLevel)(i + 1, 0, k) - pressureData(vLevel)(i - 1, 0, k))/(2.0*hx(vLevel)) +
                          ztz2(vLevel)(k) * (pressureData(vLevel)(i, 0, k + 1) - 2.0*pressureData(vLevel)(i, 0, k) + pressureData(vLevel)(i, 0, k - 1))/(hz(vLevel)*hz(vLevel)) +
                          ztzz(vLevel)(k) * (pressureData(vLevel)(i, 0, k + 1) - pressureData(vLevel)(i, 0, k - 1))/(2.0*hz(vLevel)));
>>>>>>> 52810197
        }
    }

    updatePads(tmpDataArray);
}


void multigrid_d2::smooth(const int smoothCount) {
    tmpDataArray(vLevel) = 0.0;

    for(int n=0; n<smoothCount; ++n) {
        imposeBC();

        // WARNING: When using the gauss-seidel smoothing as written below, the edges of interior sub-domains after MPI decomposition will not have the updated values
        // As a result, the serial and parallel results will not match when using gauss-seidel smoothing
        if (inputParams.gsSmooth) {
            // GAUSS-SEIDEL ITERATIVE SMOOTHING
<<<<<<< HEAD
            for (int iX = xStr; iX <= xEnd; iX += strideValues(vLevel)) {
                for (int iZ = zStr; iZ <= zEnd; iZ += strideValues(vLevel)) {
                    iteratorTemp(iX, iY, iZ) = (hz2(vLevel) * xix2(iX) * (pressureData(iX + strideValues(vLevel), iY, iZ) + iteratorTemp(iX - strideValues(vLevel), iY, iZ))*2.0 +
                                                hz2(vLevel) * xixx(iX) * (pressureData(iX + strideValues(vLevel), iY, iZ) - iteratorTemp(iX - strideValues(vLevel), iY, iZ))*hx(vLevel) +
                                                hx2(vLevel) * ztz2(iZ) * (pressureData(iX, iY, iZ + strideValues(vLevel)) + iteratorTemp(iX, iY, iZ - strideValues(vLevel)))*2.0 +
                                                hx2(vLevel) * ztzz(iZ) * (pressureData(iX, iY, iZ + strideValues(vLevel)) - iteratorTemp(iX, iY, iZ - strideValues(vLevel)))*hz(vLevel) -
                                         2.0 * hzhx(vLevel) * residualData(iX, iY, iZ))/
                                        (4.0 * (hz2(vLevel) * xix2(iX) + hx2(vLevel)*ztz2(iZ)));
=======
            for (int i = 0; i <= xEnd(vLevel); ++i) {
                for (int k = 0; k <= zEnd(vLevel); ++k) {
                    pressureData(vLevel)(i, 0, k) = (hz2(vLevel) * xix2(vLevel)(i) * (pressureData(vLevel)(i + 1, 0, k) + pressureData(vLevel)(i - 1, 0, k))*2.0 +
                                                     hz2(vLevel) * xixx(vLevel)(i) * (pressureData(vLevel)(i + 1, 0, k) - pressureData(vLevel)(i - 1, 0, k))*hx(vLevel) +
                                                     hx2(vLevel) * ztz2(vLevel)(k) * (pressureData(vLevel)(i, 0, k + 1) + pressureData(vLevel)(i, 0, k - 1))*2.0 +
                                                     hx2(vLevel) * ztzz(vLevel)(k) * (pressureData(vLevel)(i, 0, k + 1) - pressureData(vLevel)(i, 0, k - 1))*hz(vLevel) -
                                              2.0 * hzhx(vLevel) * residualData(vLevel)(i, 0, k))/
                                             (4.0 * (hz2(vLevel) * xix2(vLevel)(i) + hx2(vLevel)*ztz2(vLevel)(k)));
>>>>>>> 52810197
                }
            }
        } else {
            // JACOBI ITERATIVE SMOOTHING
<<<<<<< HEAD
#pragma omp parallel for num_threads(inputParams.nThreads) default(none) shared(iY)
            for (int iX = xStr; iX <= xEnd; iX += strideValues(vLevel)) {
                for (int iZ = zStr; iZ <= zEnd; iZ += strideValues(vLevel)) {
                    iteratorTemp(iX, iY, iZ) = (hz2(vLevel) * xix2(iX) * (pressureData(iX + strideValues(vLevel), iY, iZ) + pressureData(iX - strideValues(vLevel), iY, iZ))*2.0 +
                                                hz2(vLevel) * xixx(iX) * (pressureData(iX + strideValues(vLevel), iY, iZ) - pressureData(iX - strideValues(vLevel), iY, iZ))*hx(vLevel) +
                                                hx2(vLevel) * ztz2(iZ) * (pressureData(iX, iY, iZ + strideValues(vLevel)) + pressureData(iX, iY, iZ - strideValues(vLevel)))*2.0 +
                                                hx2(vLevel) * ztzz(iZ) * (pressureData(iX, iY, iZ + strideValues(vLevel)) - pressureData(iX, iY, iZ - strideValues(vLevel)))*hz(vLevel) -
                                         2.0 * hzhx(vLevel) * residualData(iX, iY, iZ))/
                                        (4.0 * (hz2(vLevel) * xix2(iX) + hx2(vLevel)*ztz2(iZ)));
=======
#pragma omp parallel for num_threads(inputParams.nThreads) default(none)
            for (int i = 0; i <= xEnd(vLevel); ++i) {
                for (int k = 0; k <= zEnd(vLevel); ++k) {
                    tmpDataArray(vLevel)(i, 0, k) = (hz2(vLevel) * xix2(vLevel)(i) * (pressureData(vLevel)(i + 1, 0, k) + pressureData(vLevel)(i - 1, 0, k))*2.0 +
                                                     hz2(vLevel) * xixx(vLevel)(i) * (pressureData(vLevel)(i + 1, 0, k) - pressureData(vLevel)(i - 1, 0, k))*hx(vLevel) +
                                                     hx2(vLevel) * ztz2(vLevel)(k) * (pressureData(vLevel)(i, 0, k + 1) + pressureData(vLevel)(i, 0, k - 1))*2.0 +
                                                     hx2(vLevel) * ztzz(vLevel)(k) * (pressureData(vLevel)(i, 0, k + 1) - pressureData(vLevel)(i, 0, k - 1))*hz(vLevel) -
                                              2.0 * hzhx(vLevel) * residualData(vLevel)(i, 0, k))/
                                             (4.0 * (hz2(vLevel) * xix2(vLevel)(i) + hx2(vLevel)*ztz2(vLevel)(k)));
>>>>>>> 52810197
                }
            }

            swap(tmpDataArray, pressureData);
        }
    }

    imposeBC();
}


<<<<<<< HEAD
void multigrid_d2::coarsen() {
    real facePoints, vertPoints;

    // Integer values of starting indices, ending indices, and index increments along each direction
    int xSt, xEn, xIn;
    int zSt, zEn, zIn;
    int shiftInc;
    int iY = 0;

    vLevel += 1;
=======
void multigrid_d2::solve() {
    int iterCount = 0;
    real tempValue, localMax, globalMax;

    while (true) {
        imposeBC();

        // GAUSS-SEIDEL ITERATIVE SOLVER
        for (int i = 0; i <= xEnd(vLevel); ++i) {
            for (int k = 0; k <= zEnd(vLevel); ++k) {
                pressureData(vLevel)(i, 0, k) = (hz2(vLevel) * xix2(vLevel)(i) * (pressureData(vLevel)(i + 1, 0, k) + pressureData(vLevel)(i - 1, 0, k))*2.0 +
                                                 hz2(vLevel) * xixx(vLevel)(i) * (pressureData(vLevel)(i + 1, 0, k) - pressureData(vLevel)(i - 1, 0, k))*hx(vLevel) +
                                                 hx2(vLevel) * ztz2(vLevel)(k) * (pressureData(vLevel)(i, 0, k + 1) + pressureData(vLevel)(i, 0, k - 1))*2.0 +
                                                 hx2(vLevel) * ztzz(vLevel)(k) * (pressureData(vLevel)(i, 0, k + 1) - pressureData(vLevel)(i, 0, k - 1))*hz(vLevel) -
                                          2.0 * hzhx(vLevel) * residualData(vLevel)(i, 0, k))/
                                         (4.0 * (hz2(vLevel) * xix2(vLevel)(i) + hx2(vLevel)*ztz2(vLevel)(k)));
            }
        }
>>>>>>> 52810197

        tempValue = 0.0;
        localMax = -1.0e-10;
        for (int i = 0; i <= xEnd(vLevel); ++i) {
            for (int k = 0; k <= zEnd(vLevel); ++k) {
                tempValue =  fabs(residualData(vLevel)(i, 0, k) -
                            (xix2(vLevel)(i) * (pressureData(vLevel)(i + 1, 0, k) - 2.0*pressureData(vLevel)(i, 0, k) + pressureData(vLevel)(i - 1, 0, k))/(hx(vLevel)*hx(vLevel)) +
                             xixx(vLevel)(i) * (pressureData(vLevel)(i + 1, 0, k) - pressureData(vLevel)(i - 1, 0, k))/(2.0*hx(vLevel)) +
                             ztz2(vLevel)(k) * (pressureData(vLevel)(i, 0, k + 1) - 2.0*pressureData(vLevel)(i, 0, k) + pressureData(vLevel)(i, 0, k - 1))/(hz(vLevel)*hz(vLevel)) +
                             ztzz(vLevel)(k) * (pressureData(vLevel)(i, 0, k + 1) - pressureData(vLevel)(i, 0, k - 1))/(2.0*hz(vLevel))));

                if (tempValue > localMax) {
                    localMax = tempValue;
                }
            }
        }

        MPI_Allreduce(&localMax, &globalMax, 1, MPI_FP_REAL, MPI_MAX, MPI_COMM_WORLD);

        if (globalMax < inputParams.mgTolerance) {
            break;
        }

        iterCount += 1;
        if (iterCount > maxCount) {
            if (inputParams.printResidual) if (mesh.rankData.rank == 0) std::cout << "WARNING: Iterations for solution at coarsest level not converging." << std::endl;
            break;
        }
    }

    imposeBC();
}


void multigrid_d2::coarsen() {
    real facePoints, vertPoints;

    int i2, k2;
    int pLevel;

    pLevel = vLevel;
    vLevel += 1;

    // Full weighted restriction operation
    // The residual computed at previous vLevel is stored in tmpDataArray.
    // This data is read for coarsening and written into residualData array.

    /*
     * According to An Introduction to Multigrid Methods by P. Wesseling, Page 64 (Sec 5.2),
     * Restriction can be performed at the edges and corners using the same stencil as in the bulk,
     * But by assuming that values of the field outside the domain are all 0.
     * Hence no special treatments at the corners and edges are needed.
     */

    for (int i = 0; i <= xEnd(vLevel); ++i) {
        i2 = i*2;
        for (int k = 0; k <= zEnd(vLevel); ++k) {
            k2 = k*2;
            facePoints = (tmpDataArray(pLevel)(i2 + 1, 0, k2) + tmpDataArray(pLevel)(i2 - 1, 0, k2) +
                          tmpDataArray(pLevel)(i2, 0, k2 + 1) + tmpDataArray(pLevel)(i2, 0, k2 - 1))*0.125;
            vertPoints = (tmpDataArray(pLevel)(i2 + 1, 0, k2 + 1) +
                          tmpDataArray(pLevel)(i2 + 1, 0, k2 - 1) +
                          tmpDataArray(pLevel)(i2 - 1, 0, k2 + 1) +
                          tmpDataArray(pLevel)(i2 - 1, 0, k2 - 1))*0.0625;

            residualData(vLevel)(i, 0, k) = facePoints + vertPoints + tmpDataArray(pLevel)(i2, 0, k2)*0.25;
        }
    }
}


void multigrid_d2::prolong() {
    int pLevel;
    int i2, k2;

    pLevel = vLevel;
    vLevel -= 1;

    pressureData(vLevel) = 0.0;

    for (int i = 0; i <= xEnd(vLevel); ++i) {
        i2 = i/2;
        if (isOdd(i)) {
            for (int k = 0; k <= zEnd(vLevel); ++k) {
                k2 = k/2;
                if (isOdd(k)) { // Both i and k are odd
                    pressureData(vLevel)(i, 0, k) = (pressureData(pLevel)(i2, 0, k2)     + pressureData(pLevel)(i2, 0, k2 + 1) +
                                                     pressureData(pLevel)(i2 + 1, 0, k2) + pressureData(pLevel)(i2 + 1, 0, k2 + 1))/4.0;
                } else {        // Here i is odd, but k is even
                    pressureData(vLevel)(i, 0, k) = (pressureData(pLevel)(i2, 0, k2) + pressureData(pLevel)(i2 + 1, 0, k2))/2.0;
                }
            }
        } else {
            for (int k = 0; k <= zEnd(vLevel); ++k) {
                k2 = k/2;
                if (isOdd(k)) { // Here i is even, but k is odd
                    pressureData(vLevel)(i, 0, k) = (pressureData(pLevel)(i2, 0, k2) + pressureData(pLevel)(i2, 0, k2 + 1))/2.0;
                } else {        // Both i and k are even
                    pressureData(vLevel)(i, 0, k) = pressureData(pLevel)(i2, 0, k2);
                }
            }
        }
    }
}


real multigrid_d2::computeError(const int normOrder) {
    real residualVal = 0.0;

    real tempValue = 0.0;
    real numValLoc = 0.0;
    real denValLoc = 0.0;
    int valCountLoc = 0;

    // This function is called at the finest grid level only.
    // Moreover it called only under the TEST_POISSON flag
    // Hence it is not written to be very fast

    // Problem with Koenig lookup is that when using the function abs with blitz arrays, it automatically computes
    // the absolute of the float values without hitch.
    // When replacing with computing absolute of individual array elements in a loop, ADL chooses a version of
    // abs in the STL which **rounds off** the number.
    // In this case, abs has to be replaced with fabs.
<<<<<<< HEAD
    for (int iX = xStr; iX <= xEnd; iX += 1) {
        for (int iZ = zStr; iZ <= zEnd; iZ += 1) {
            tempValue = fabs((xix2(iX) * (pressureData(iX + 1, iY, iZ) - 2.0*pressureData(iX, iY, iZ) + pressureData(iX - 1, iY, iZ))/(hx(vLevel)*hx(vLevel)) +
                              xixx(iX) * (pressureData(iX + 1, iY, iZ) - pressureData(iX - 1, iY, iZ))/(2.0*hx(vLevel)) +
                              ztz2(iZ) * (pressureData(iX, iY, iZ + 1) - 2.0*pressureData(iX, iY, iZ) + pressureData(iX, iY, iZ - 1))/(hz(vLevel)*hz(vLevel)) +
                              ztzz(iZ) * (pressureData(iX, iY, iZ + 1) - pressureData(iX, iY, iZ - 1))/(2.0*hz(vLevel))) - inputRHSData(iX, iY, iZ));
=======
    for (int i = 0; i <= xEnd(0); ++i) {
        for (int k = 0; k <= zEnd(0); ++k) {
            tempValue = fabs((xix2(0)(i) * (pressureData(0)(i + 1, 0, k) - 2.0*pressureData(0)(i, 0, k) + pressureData(0)(i - 1, 0, k))/hx2(0) +
                              xixx(0)(i) * (pressureData(0)(i + 1, 0, k) - pressureData(0)(i - 1, 0, k))/(2.0*hx(0)) +
                              ztz2(0)(k) * (pressureData(0)(i, 0, k + 1) - 2.0*pressureData(0)(i, 0, k) + pressureData(0)(i, 0, k - 1))/hz2(0) +
                              ztzz(0)(k) * (pressureData(0)(i, 0, k + 1) - pressureData(0)(i, 0, k - 1))/(2.0*hz(0))) - residualData(0)(i, 0, k));
>>>>>>> 52810197

            switch (normOrder) {
                case 1:
                    if (tempValue > numValLoc) numValLoc = tempValue;
                    break;
                case 2:
                    numValLoc += tempValue*tempValue;
<<<<<<< HEAD
                    denValLoc += inputRHSData(iX, iY, iZ)*inputRHSData(iX, iY, iZ);
=======
                    denValLoc += residualData(0)(i, 0, k)*residualData(0)(i, 0, k);
>>>>>>> 52810197
                    valCountLoc += 1;
                    break;
            }
        }
    }

    real numValGlo = 0.0;
    real denValGlo = 0.0;
    int valCountGlo = 0;
    switch (normOrder) {
        case 1:
<<<<<<< HEAD
            denValLoc = blitz::max(fabs(inputRHSData));
            MPI_Allreduce(&numValLoc, &numValGlo, 1, MPI_FP_REAL, MPI_MAX, MPI_COMM_WORLD);
            MPI_Allreduce(&denValLoc, &denValGlo, 1, MPI_FP_REAL, MPI_MAX, MPI_COMM_WORLD);
            //residualVal = numValGlo/denValGlo;
            residualVal = numValGlo;
=======
            denValLoc = blitz::max(fabs(residualData(0)));
            MPI_Allreduce(&numValLoc, &numValGlo, 1, MPI_FP_REAL, MPI_MAX, MPI_COMM_WORLD);
            MPI_Allreduce(&denValLoc, &denValGlo, 1, MPI_FP_REAL, MPI_MAX, MPI_COMM_WORLD);
            if (denValGlo) {
                residualVal = numValGlo/denValGlo;
            } else {
                residualVal = numValGlo;
            }
>>>>>>> 52810197
            break;
        case 2:
            MPI_Allreduce(&numValLoc, &numValGlo, 1, MPI_FP_REAL, MPI_SUM, MPI_COMM_WORLD);
            MPI_Allreduce(&denValLoc, &denValGlo, 1, MPI_FP_REAL, MPI_SUM, MPI_COMM_WORLD);
            MPI_Allreduce(&valCountLoc, &valCountGlo, 1, MPI_INT, MPI_SUM, MPI_COMM_WORLD);
<<<<<<< HEAD
            //residualVal = sqrt(numValGlo/valCountGlo)/sqrt(denValGlo/valCountGlo);
            residualVal = sqrt(numValGlo/valCountGlo);
=======
            if (denValGlo) {
                residualVal = sqrt(numValGlo/valCountGlo)/sqrt(denValGlo/valCountGlo);
            } else {
                residualVal = sqrt(numValGlo/valCountGlo);
            }
>>>>>>> 52810197
            break;
    }

    return residualVal;
}


void multigrid_d2::createMGSubArrays() {
    int count;

    recvStatus.resize(2);
    recvRequest.resize(2);

    xMGArray.resize(inputParams.vcDepth + 1);
    mgSendLft.resize(inputParams.vcDepth + 1);        mgSendRgt.resize(inputParams.vcDepth + 1);
    mgRecvLft.resize(inputParams.vcDepth + 1);        mgRecvRgt.resize(inputParams.vcDepth + 1);

    for(int n=0; n<=inputParams.vcDepth; ++n) {
        // CREATE X_MG_ARRAY DATATYPE
        count = stagFull(n).ubound(2) + 2;

        MPI_Type_contiguous(count, MPI_FP_REAL, &xMGArray(n));
        MPI_Type_commit(&xMGArray(n));

        // SET STARTING INDICES OF MEMORY LOCATIONS FROM WHERE TO READ (SEND) AND WRITE (RECEIVE) DATA
        mgSendLft(n) =  1, 0, -1;
        mgRecvLft(n) = -1, 0, -1;
        mgSendRgt(n) = stagCore(n).ubound(0) - 1, 0, -1;
        mgRecvRgt(n) = stagCore(n).ubound(0) + 1, 0, -1;
    }
}


void multigrid_d2::initDirichlet() {
    real xDist, zDist;

    // Generate the walls as 1D Blitz arrays
    xWall.resize(stagFull(0).ubound(2) - stagFull(0).lbound(2) + 1);
    xWall.reindexSelf(stagFull(0).lbound(2));
    xWall = 0.0;

    zWall.resize(stagFull(0).ubound(0) - stagFull(0).lbound(0) + 1);
    zWall.reindexSelf(stagFull(0).lbound(0));
    zWall = 0.0;

    // Compute values at the walls using the (r^2)/4 formula
    // Along X-direction - Left and Right Walls
    xDist = hx(0) + mesh.inputParams.Lx/2.0;

    for (int k=0; k<=stagCore(0).ubound(2); ++k) {
        zDist = hz(0)*(k - stagCore(0).ubound(2)/2);

        xWall(k) = (xDist*xDist + zDist*zDist)/4.0;
    }

    // Along Z-direction - Top and Bottom Walls
    zDist = hz(0) + mesh.inputParams.Lz/2.0;

    // In parallel runs, the domain is divided into slabs along X-axis
    // Hence some adjustments have to be made to get the right extents
    int halfIndX = stagCore(0).ubound(0)*mesh.rankData.npX/2;
    for (int i=0; i<=stagCore(0).ubound(0); ++i) {
        xDist = hx(0)*(mesh.rankData.xRank*stagCore(0).ubound(0) + i - halfIndX);

        zWall(i) = (xDist*xDist + zDist*zDist)/4.0;
    }
}


void multigrid_d2::initDirichlet() {
    real xDist, zDist;

    // Generate the walls as 1D Blitz arrays
    xWall.resize(stagCore.ubound(2) - stagCore.lbound(2) + 1);
    xWall.reindexSelf(stagCore.lbound(2));
    xWall = 0.0;

    zWall.resize(stagCore.ubound(0) - stagCore.lbound(0) + 1);
    zWall.reindexSelf(stagCore.lbound(0));
    zWall = 0.0;

    // Compute values at the walls at all V-Cycle depths, using the (r^2)/4 formula
    for (int i=0; i<=inputParams.vcDepth; i++) {
        // Along X-direction - Left and Right Walls
        xDist = hx(0)*(int(mgSizeArray(localSizeIndex(0))/2) + 1);
        for (int k=stagCore.lbound(2); k<=stagCore.ubound(2); k++) {
            zDist = hz(0)*(k - stagCore.ubound(2)/2);
            xWall(k) = (xDist*xDist + zDist*zDist)/4.0;
        }

        // Along Z-direction - Top and Bottom Walls
        zDist = hz(0)*(int(mgSizeArray(localSizeIndex(2))/2) + 1);
        for (int i=stagCore.lbound(0); i<=stagCore.ubound(0); i++) {
            xDist = hx(0)*(i - stagCore.ubound(0)/2);
            zWall(i) = (xDist*xDist + zDist*zDist)/4.0;
        }
    }
}


void multigrid_d2::imposeBC() {
    updatePads(pressureData);

    if (not inputParams.xPer) {
#ifdef TEST_POISSON
<<<<<<< HEAD
        // DIRICHLET BOUNDARY CONDITION ON PRESSURE AT LEFT AND RIGHT WALLS
        if (zeroBC) {
            if (mesh.rankData.xRank == 0) {
                //pressureData(-strideValues(vLevel), 0, zMeshRange(vLevel)) = 0.0;
                pressureData(-strideValues(vLevel), 0, zMeshRange(vLevel)) = -pressureData(strideValues(vLevel), 0, zMeshRange(vLevel));
            }

            if (mesh.rankData.xRank == mesh.rankData.npX - 1) {
                //pressureData(stagCore.ubound(0) + strideValues(vLevel), 0, zMeshRange(vLevel)) = 0.0;
                pressureData(stagCore.ubound(0) + strideValues(vLevel), 0, zMeshRange(vLevel)) = -pressureData(stagCore.ubound(0) - strideValues(vLevel), 0, zMeshRange(vLevel));
            }
        } else {
            if (mesh.rankData.xRank == 0) {
                //pressureData(-strideValues(vLevel), 0, zMeshRange(vLevel)) = xWall(zMeshRange(vLevel));
                //pressureData(-strideValues(vLevel), 0, zMeshRange(vLevel)) = 1.0;
                pressureData(-strideValues(vLevel), 0, zMeshRange(vLevel)) = 2.0 - pressureData(strideValues(vLevel), 0, zMeshRange(vLevel));
            }

            if (mesh.rankData.xRank == mesh.rankData.npX - 1) {
                //pressureData(stagCore.ubound(0) + strideValues(vLevel), 0, zMeshRange(vLevel)) = xWall(zMeshRange(vLevel));
                //pressureData(stagCore.ubound(0) + strideValues(vLevel), 0, zMeshRange(vLevel)) = 0.0;
                pressureData(stagCore.ubound(0) + strideValues(vLevel), 0, zMeshRange(vLevel)) = -pressureData(stagCore.ubound(0) - strideValues(vLevel), 0, zMeshRange(vLevel));
            }
        }
#else
        // NEUMANN BOUNDARY CONDITION ON PRESSURE AT LEFT WALL
=======
        // DIRICHLET BOUNDARY CONDITION AT LEFT AND RIGHT WALLS
        if (zeroBC) {
            if (mesh.rankData.xRank == 0) {
                pressureData(vLevel)(-1, 0, all) = -pressureData(vLevel)(1, 0, all);
            }

            if (mesh.rankData.xRank == mesh.rankData.npX - 1) {
                pressureData(vLevel)(stagCore(vLevel).ubound(0) + 1, 0, all) = -pressureData(vLevel)(stagCore(vLevel).ubound(0) - 1, 0, all);
            }
        } else {
            if (mesh.rankData.xRank == 0) {
                pressureData(vLevel)(-1, 0, all) = xWall(all);
            }

            if (mesh.rankData.xRank == mesh.rankData.npX - 1) {
                pressureData(vLevel)(stagCore(vLevel).ubound(0) + 1, 0, all) = xWall(all);
            }
        }
#else
        // NEUMANN BOUNDARY CONDITION AT LEFT AND RIGHT WALLS
>>>>>>> 52810197
        if (mesh.rankData.xRank == 0) {
            pressureData(vLevel)(-1, 0, all) = pressureData(vLevel)(1, 0, all);
        }

        if (mesh.rankData.xRank == mesh.rankData.npX - 1) {
            pressureData(vLevel)(stagCore(vLevel).ubound(0) + 1, 0, all) = pressureData(vLevel)(stagCore(vLevel).ubound(0) - 1, 0, all);
        }
#endif
    } // PERIODIC BOUNDARY CONDITIONS ARE AUTOMATICALLY IMPOSED BY PERIODIC DATA TRANSFER ACROSS PROCESSORS THROUGH updatePads()

    if (inputParams.zPer) {
        // PERIODIC BOUNDARY CONDITION AT BOTTOM WALL
        pressureData(vLevel)(all, 0, -1) = pressureData(vLevel)(all, 0, stagCore(vLevel).ubound(2) - 1);

        // PERIODIC BOUNDARY CONDITION AT TOP WALL
        pressureData(vLevel)(all, 0, stagCore(vLevel).ubound(2) + 1) = pressureData(vLevel)(all, 0, 1);

    } else {
#ifdef TEST_POISSON
<<<<<<< HEAD
        // DIRICHLET BOUNDARY CONDITION ON PRESSURE AT BOTTOM AND TOP WALLS
        if (zeroBC) {
            pressureData(xMeshRange(vLevel), 0, -strideValues(vLevel)) = 0.0;

            pressureData(xMeshRange(vLevel), 0, stagCore.ubound(2) + strideValues(vLevel)) = 0.0;
        } else {
            pressureData(xMeshRange(vLevel), 0, -strideValues(vLevel)) = zWall(xMeshRange(vLevel));

            pressureData(xMeshRange(vLevel), 0, stagCore.ubound(2) + strideValues(vLevel)) = zWall(xMeshRange(vLevel));
        }
#else
        // NEUMANN BOUNDARY CONDITION ON PRESSURE AT BOTTOM WALL
        pressureData(xMeshRange(vLevel), 0, -strideValues(vLevel)) = pressureData(xMeshRange(vLevel), 0, strideValues(vLevel));

        // NEUMANN BOUNDARY CONDITION ON PRESSURE AT TOP WALL
        pressureData(xMeshRange(vLevel), 0, stagCore.ubound(2) + strideValues(vLevel)) = pressureData(xMeshRange(vLevel), 0, stagCore.ubound(2) - strideValues(vLevel));
=======
        // DIRICHLET BOUNDARY CONDITION AT BOTTOM AND TOP WALLS
        if (zeroBC) {
            pressureData(vLevel)(all, 0, -1) = -pressureData(vLevel)(all, 0, 1);

            pressureData(vLevel)(all, 0, stagCore(vLevel).ubound(2) + 1) = -pressureData(vLevel)(all, 0, stagCore(vLevel).ubound(2) - 1);
        } else {
            pressureData(vLevel)(all, 0, -1) = zWall(all);

            pressureData(vLevel)(all, 0, stagCore(vLevel).ubound(2) + 1) = zWall(all);
        }
#else
        // NEUMANN BOUNDARY CONDITION AT BOTTOM AND TOP WALLS
        pressureData(vLevel)(all, 0, -1) = pressureData(vLevel)(all, 0, 1);

        pressureData(vLevel)(all, 0, stagCore(vLevel).ubound(2) + 1) = pressureData(vLevel)(all, 0, stagCore(vLevel).ubound(2) - 1);
>>>>>>> 52810197
#endif
    }
}


void multigrid_d2::updatePads(blitz::Array<blitz::Array<real, 3>, 1> &data) {
    recvRequest = MPI_REQUEST_NULL;

    // TRANSFER DATA FROM NEIGHBOURING CELL TO IMPOSE SUB-DOMAIN BOUNDARY CONDITIONS
    MPI_Irecv(&(data(vLevel)(mgRecvLft(vLevel))), 1, xMGArray(vLevel), mesh.rankData.nearRanks(0), 1, MPI_COMM_WORLD, &recvRequest(0));
    MPI_Irecv(&(data(vLevel)(mgRecvRgt(vLevel))), 1, xMGArray(vLevel), mesh.rankData.nearRanks(1), 2, MPI_COMM_WORLD, &recvRequest(1));

    MPI_Send(&(data(vLevel)(mgSendLft(vLevel))), 1, xMGArray(vLevel), mesh.rankData.nearRanks(0), 2, MPI_COMM_WORLD);
    MPI_Send(&(data(vLevel)(mgSendRgt(vLevel))), 1, xMGArray(vLevel), mesh.rankData.nearRanks(1), 1, MPI_COMM_WORLD);

    MPI_Waitall(2, recvRequest.dataFirst(), recvStatus.dataFirst());
}


real multigrid_d2::testProlong() {
    vLevel = 0;

    // Fill the residualData array with correct values expected after prolongation
    residualData(vLevel) = 0.0;
    for (int i = 0; i <= xEnd(vLevel); ++i) {
        for (int k = 0; k <= zEnd(vLevel); ++k) {
            residualData(vLevel)(i, 0, k) = (mesh.rankData.rank + 1)*100 + i*10 + k;
        }
    }

    // After going one level down the V-Cycle, populate the pressureData array with values at the corresponding stride
    vLevel += 1;
    pressureData(vLevel) = 0.0;
    for (int i = 0; i <= xEnd(vLevel); ++i) {
        for (int k = 0; k <= zEnd(vLevel); ++k) {
            pressureData(vLevel)(i, 0, k) = (mesh.rankData.rank + 1)*100 + i*10 + k;
        }
    }

    // Perform prolongation
    prolong();

    pressureData(vLevel) -= residualData(vLevel - 1);

    return blitz::max(fabs(pressureData(vLevel)));
}


real multigrid_d2::testTransfer() {
    real maxVal = 0.0;

    vLevel = 0;

    pressureData(vLevel) = 0.0;
    residualData(vLevel) = 0.0;

    MPI_Barrier(MPI_COMM_WORLD);
    for (int i = 0; i <= xEnd(vLevel); ++i) {
        for (int k = 0; k <= zEnd(vLevel); ++k) {
            pressureData(vLevel)(i, 0, k) = (mesh.rankData.rank + 1)*100 + i*10 + k;
            residualData(vLevel)(i, 0, k) = pressureData(vLevel)(i, 0, k);
        }
    }

    // EXPECTED VALUES IN THE PAD REGIONS IF DATA TRANSFER HAPPENS WITH NO HITCH
    for (int n = 0; n <= inputParams.vcDepth; n++) {
        for (int k = 0; k <= zEnd(n); ++k) {
            residualData(n)(-1, 0, k) = (mesh.rankData.nearRanks(0) + 1)*100 + (xEnd(n) - 1)*10 + k;
            residualData(n)(xEnd(n) + 1, 0, k) = (mesh.rankData.nearRanks(1) + 1)*100 + 10 + k;
        }
    }

    for (int n=0; n<=inputParams.vcDepth; n++) {
        updatePads(pressureData);
        vLevel += 1;
    }

    pressureData(vLevel) -= residualData(vLevel);

    for (int i = pressureData(vLevel).lbound(0); i <= pressureData(vLevel).ubound(0); i += 1) {
        for (int k = 0; k <= zEnd(vLevel); k += 1) {
            if (abs(pressureData(vLevel)(i, 0, k)) > maxVal) {
                maxVal = abs(pressureData(vLevel)(i, 0, k));
            }
        }
    }

    return maxVal;
}


real multigrid_d2::testPeriodic() {
    real xCoord = 0.0;
    real zCoord = 0.0;

    pressureData(0) = 0.0;
    residualData(0) = 0.0;

    for (int i = 0; i <= xEnd(0); ++i) {
        for (int k = 0; k <= zEnd(0); ++k) {
            pressureData(0)(i, 0, k) = sin(2.0*M_PI*mesh.xStaggr(i)/mesh.xLen)*
                                       cos(2.0*M_PI*mesh.zStaggr(k)/mesh.zLen);
            residualData(0)(i, 0, k) = pressureData(0)(i, 0, k);
        }
    }

    // EXPECTED VALUES IN THE PAD REGIONS IF DATA TRANSFER HAPPENS WITH NO HITCH
    for (int n = 0; n <= inputParams.vcDepth; n++) {
        for (int k = 0; k <= zEnd(n); ++k) {
            xCoord = mesh.xStaggr(0) - (mesh.xStaggr(strideValues(n)) - mesh.xStaggr(0));
            residualData(n)(-1, 0, k) = sin(2.0*M_PI*xCoord/mesh.xLen)*
                                        cos(2.0*M_PI*mesh.zStaggr(k)/mesh.zLen);

            xCoord = mesh.xStaggr(xEnd(0)) + (mesh.xStaggr(xEnd(0)) - mesh.xStaggr(xEnd(0) - strideValues(n)));
            residualData(n)(xEnd(n) + 1, 0, k) = sin(2.0*M_PI*xCoord/mesh.xLen)*
                                                 cos(2.0*M_PI*mesh.zStaggr(k)/mesh.zLen);
        }
    }

    for (int n = 0; n <= inputParams.vcDepth; n++) {
        for (int i = 0; i <= xEnd(n); ++i) {
            zCoord = mesh.zStaggr(0) - (mesh.zStaggr(strideValues(n)) - mesh.zStaggr(0));
            residualData(n)(i, 0, -1) = sin(2.0*M_PI*mesh.xStaggr(i)/mesh.xLen)*
                                        cos(2.0*M_PI*zCoord/mesh.zLen);

            zCoord = mesh.zStaggr(zEnd(0)) + (mesh.zStaggr(zEnd(0)) - mesh.zStaggr(zEnd(0) - strideValues(n)));
            residualData(n)(i, 0, zEnd(n) + 1) = sin(2.0*M_PI*mesh.xStaggr(i)/mesh.xLen)*
                                                 cos(2.0*M_PI*zCoord/mesh.zLen);
        }
    }

    vLevel = 0;
    for (int n=0; n<=inputParams.vcDepth; n++) {
        imposeBC();
        vLevel += 1;
    }

    pressureData(vLevel) -= residualData(vLevel);

    return blitz::max(fabs(pressureData(vLevel)));
}<|MERGE_RESOLUTION|>--- conflicted
+++ resolved
@@ -91,17 +91,6 @@
     tmpDataArray(vLevel) = 0.0;
 
     // Compute Laplacian of the pressure field and subtract it from the RHS of Poisson equation to obtain the residual
-<<<<<<< HEAD
-    // Needed update: Substitute the below OpenMP parallel loop with vectorized Blitz operation and check for speed increase.
-#pragma omp parallel for num_threads(inputParams.nThreads) default(none) shared(iY)
-    for (int iX = xStr; iX <= xEnd; iX += strideValues(vLevel)) {
-        for (int iZ = zStr; iZ <= zEnd; iZ += strideValues(vLevel)) {
-            residualData(iX, iY, iZ) =  inputRHSData(iX, iY, iZ) -
-                           (xix2(iX) * (pressureData(iX + strideValues(vLevel), iY, iZ) - 2.0*pressureData(iX, iY, iZ) + pressureData(iX - strideValues(vLevel), iY, iZ))/(hx(vLevel)*hx(vLevel)) +
-                            xixx(iX) * (pressureData(iX + strideValues(vLevel), iY, iZ) - pressureData(iX - strideValues(vLevel), iY, iZ))/(2.0*hx(vLevel)) +
-                            ztz2(iZ) * (pressureData(iX, iY, iZ + strideValues(vLevel)) - 2.0*pressureData(iX, iY, iZ) + pressureData(iX, iY, iZ - strideValues(vLevel)))/(hz(vLevel)*hz(vLevel)) +
-                            ztzz(iZ) * (pressureData(iX, iY, iZ + strideValues(vLevel)) - pressureData(iX, iY, iZ - strideValues(vLevel)))/(2.0*hz(vLevel)));
-=======
     // This residual is temporarily stored into tmpDataArray, from which it will be coarsened into residualData array.
 #pragma omp parallel for num_threads(inputParams.nThreads) default(none)
     for (int i = 0; i <= xEnd(vLevel); ++i) {
@@ -111,7 +100,6 @@
                           xixx(vLevel)(i) * (pressureData(vLevel)(i + 1, 0, k) - pressureData(vLevel)(i - 1, 0, k))/(2.0*hx(vLevel)) +
                           ztz2(vLevel)(k) * (pressureData(vLevel)(i, 0, k + 1) - 2.0*pressureData(vLevel)(i, 0, k) + pressureData(vLevel)(i, 0, k - 1))/(hz(vLevel)*hz(vLevel)) +
                           ztzz(vLevel)(k) * (pressureData(vLevel)(i, 0, k + 1) - pressureData(vLevel)(i, 0, k - 1))/(2.0*hz(vLevel)));
->>>>>>> 52810197
         }
     }
 
@@ -129,16 +117,6 @@
         // As a result, the serial and parallel results will not match when using gauss-seidel smoothing
         if (inputParams.gsSmooth) {
             // GAUSS-SEIDEL ITERATIVE SMOOTHING
-<<<<<<< HEAD
-            for (int iX = xStr; iX <= xEnd; iX += strideValues(vLevel)) {
-                for (int iZ = zStr; iZ <= zEnd; iZ += strideValues(vLevel)) {
-                    iteratorTemp(iX, iY, iZ) = (hz2(vLevel) * xix2(iX) * (pressureData(iX + strideValues(vLevel), iY, iZ) + iteratorTemp(iX - strideValues(vLevel), iY, iZ))*2.0 +
-                                                hz2(vLevel) * xixx(iX) * (pressureData(iX + strideValues(vLevel), iY, iZ) - iteratorTemp(iX - strideValues(vLevel), iY, iZ))*hx(vLevel) +
-                                                hx2(vLevel) * ztz2(iZ) * (pressureData(iX, iY, iZ + strideValues(vLevel)) + iteratorTemp(iX, iY, iZ - strideValues(vLevel)))*2.0 +
-                                                hx2(vLevel) * ztzz(iZ) * (pressureData(iX, iY, iZ + strideValues(vLevel)) - iteratorTemp(iX, iY, iZ - strideValues(vLevel)))*hz(vLevel) -
-                                         2.0 * hzhx(vLevel) * residualData(iX, iY, iZ))/
-                                        (4.0 * (hz2(vLevel) * xix2(iX) + hx2(vLevel)*ztz2(iZ)));
-=======
             for (int i = 0; i <= xEnd(vLevel); ++i) {
                 for (int k = 0; k <= zEnd(vLevel); ++k) {
                     pressureData(vLevel)(i, 0, k) = (hz2(vLevel) * xix2(vLevel)(i) * (pressureData(vLevel)(i + 1, 0, k) + pressureData(vLevel)(i - 1, 0, k))*2.0 +
@@ -147,22 +125,10 @@
                                                      hx2(vLevel) * ztzz(vLevel)(k) * (pressureData(vLevel)(i, 0, k + 1) - pressureData(vLevel)(i, 0, k - 1))*hz(vLevel) -
                                               2.0 * hzhx(vLevel) * residualData(vLevel)(i, 0, k))/
                                              (4.0 * (hz2(vLevel) * xix2(vLevel)(i) + hx2(vLevel)*ztz2(vLevel)(k)));
->>>>>>> 52810197
                 }
             }
         } else {
             // JACOBI ITERATIVE SMOOTHING
-<<<<<<< HEAD
-#pragma omp parallel for num_threads(inputParams.nThreads) default(none) shared(iY)
-            for (int iX = xStr; iX <= xEnd; iX += strideValues(vLevel)) {
-                for (int iZ = zStr; iZ <= zEnd; iZ += strideValues(vLevel)) {
-                    iteratorTemp(iX, iY, iZ) = (hz2(vLevel) * xix2(iX) * (pressureData(iX + strideValues(vLevel), iY, iZ) + pressureData(iX - strideValues(vLevel), iY, iZ))*2.0 +
-                                                hz2(vLevel) * xixx(iX) * (pressureData(iX + strideValues(vLevel), iY, iZ) - pressureData(iX - strideValues(vLevel), iY, iZ))*hx(vLevel) +
-                                                hx2(vLevel) * ztz2(iZ) * (pressureData(iX, iY, iZ + strideValues(vLevel)) + pressureData(iX, iY, iZ - strideValues(vLevel)))*2.0 +
-                                                hx2(vLevel) * ztzz(iZ) * (pressureData(iX, iY, iZ + strideValues(vLevel)) - pressureData(iX, iY, iZ - strideValues(vLevel)))*hz(vLevel) -
-                                         2.0 * hzhx(vLevel) * residualData(iX, iY, iZ))/
-                                        (4.0 * (hz2(vLevel) * xix2(iX) + hx2(vLevel)*ztz2(iZ)));
-=======
 #pragma omp parallel for num_threads(inputParams.nThreads) default(none)
             for (int i = 0; i <= xEnd(vLevel); ++i) {
                 for (int k = 0; k <= zEnd(vLevel); ++k) {
@@ -172,7 +138,6 @@
                                                      hx2(vLevel) * ztzz(vLevel)(k) * (pressureData(vLevel)(i, 0, k + 1) - pressureData(vLevel)(i, 0, k - 1))*hz(vLevel) -
                                               2.0 * hzhx(vLevel) * residualData(vLevel)(i, 0, k))/
                                              (4.0 * (hz2(vLevel) * xix2(vLevel)(i) + hx2(vLevel)*ztz2(vLevel)(k)));
->>>>>>> 52810197
                 }
             }
 
@@ -184,18 +149,6 @@
 }
 
 
-<<<<<<< HEAD
-void multigrid_d2::coarsen() {
-    real facePoints, vertPoints;
-
-    // Integer values of starting indices, ending indices, and index increments along each direction
-    int xSt, xEn, xIn;
-    int zSt, zEn, zIn;
-    int shiftInc;
-    int iY = 0;
-
-    vLevel += 1;
-=======
 void multigrid_d2::solve() {
     int iterCount = 0;
     real tempValue, localMax, globalMax;
@@ -214,7 +167,6 @@
                                          (4.0 * (hz2(vLevel) * xix2(vLevel)(i) + hx2(vLevel)*ztz2(vLevel)(k)));
             }
         }
->>>>>>> 52810197
 
         tempValue = 0.0;
         localMax = -1.0e-10;
@@ -338,21 +290,12 @@
     // When replacing with computing absolute of individual array elements in a loop, ADL chooses a version of
     // abs in the STL which **rounds off** the number.
     // In this case, abs has to be replaced with fabs.
-<<<<<<< HEAD
-    for (int iX = xStr; iX <= xEnd; iX += 1) {
-        for (int iZ = zStr; iZ <= zEnd; iZ += 1) {
-            tempValue = fabs((xix2(iX) * (pressureData(iX + 1, iY, iZ) - 2.0*pressureData(iX, iY, iZ) + pressureData(iX - 1, iY, iZ))/(hx(vLevel)*hx(vLevel)) +
-                              xixx(iX) * (pressureData(iX + 1, iY, iZ) - pressureData(iX - 1, iY, iZ))/(2.0*hx(vLevel)) +
-                              ztz2(iZ) * (pressureData(iX, iY, iZ + 1) - 2.0*pressureData(iX, iY, iZ) + pressureData(iX, iY, iZ - 1))/(hz(vLevel)*hz(vLevel)) +
-                              ztzz(iZ) * (pressureData(iX, iY, iZ + 1) - pressureData(iX, iY, iZ - 1))/(2.0*hz(vLevel))) - inputRHSData(iX, iY, iZ));
-=======
     for (int i = 0; i <= xEnd(0); ++i) {
         for (int k = 0; k <= zEnd(0); ++k) {
             tempValue = fabs((xix2(0)(i) * (pressureData(0)(i + 1, 0, k) - 2.0*pressureData(0)(i, 0, k) + pressureData(0)(i - 1, 0, k))/hx2(0) +
                               xixx(0)(i) * (pressureData(0)(i + 1, 0, k) - pressureData(0)(i - 1, 0, k))/(2.0*hx(0)) +
                               ztz2(0)(k) * (pressureData(0)(i, 0, k + 1) - 2.0*pressureData(0)(i, 0, k) + pressureData(0)(i, 0, k - 1))/hz2(0) +
                               ztzz(0)(k) * (pressureData(0)(i, 0, k + 1) - pressureData(0)(i, 0, k - 1))/(2.0*hz(0))) - residualData(0)(i, 0, k));
->>>>>>> 52810197
 
             switch (normOrder) {
                 case 1:
@@ -360,11 +303,7 @@
                     break;
                 case 2:
                     numValLoc += tempValue*tempValue;
-<<<<<<< HEAD
-                    denValLoc += inputRHSData(iX, iY, iZ)*inputRHSData(iX, iY, iZ);
-=======
                     denValLoc += residualData(0)(i, 0, k)*residualData(0)(i, 0, k);
->>>>>>> 52810197
                     valCountLoc += 1;
                     break;
             }
@@ -376,13 +315,6 @@
     int valCountGlo = 0;
     switch (normOrder) {
         case 1:
-<<<<<<< HEAD
-            denValLoc = blitz::max(fabs(inputRHSData));
-            MPI_Allreduce(&numValLoc, &numValGlo, 1, MPI_FP_REAL, MPI_MAX, MPI_COMM_WORLD);
-            MPI_Allreduce(&denValLoc, &denValGlo, 1, MPI_FP_REAL, MPI_MAX, MPI_COMM_WORLD);
-            //residualVal = numValGlo/denValGlo;
-            residualVal = numValGlo;
-=======
             denValLoc = blitz::max(fabs(residualData(0)));
             MPI_Allreduce(&numValLoc, &numValGlo, 1, MPI_FP_REAL, MPI_MAX, MPI_COMM_WORLD);
             MPI_Allreduce(&denValLoc, &denValGlo, 1, MPI_FP_REAL, MPI_MAX, MPI_COMM_WORLD);
@@ -391,22 +323,16 @@
             } else {
                 residualVal = numValGlo;
             }
->>>>>>> 52810197
             break;
         case 2:
             MPI_Allreduce(&numValLoc, &numValGlo, 1, MPI_FP_REAL, MPI_SUM, MPI_COMM_WORLD);
             MPI_Allreduce(&denValLoc, &denValGlo, 1, MPI_FP_REAL, MPI_SUM, MPI_COMM_WORLD);
             MPI_Allreduce(&valCountLoc, &valCountGlo, 1, MPI_INT, MPI_SUM, MPI_COMM_WORLD);
-<<<<<<< HEAD
-            //residualVal = sqrt(numValGlo/valCountGlo)/sqrt(denValGlo/valCountGlo);
-            residualVal = sqrt(numValGlo/valCountGlo);
-=======
             if (denValGlo) {
                 residualVal = sqrt(numValGlo/valCountGlo)/sqrt(denValGlo/valCountGlo);
             } else {
                 residualVal = sqrt(numValGlo/valCountGlo);
             }
->>>>>>> 52810197
             break;
     }
 
@@ -476,70 +402,11 @@
 }
 
 
-void multigrid_d2::initDirichlet() {
-    real xDist, zDist;
-
-    // Generate the walls as 1D Blitz arrays
-    xWall.resize(stagCore.ubound(2) - stagCore.lbound(2) + 1);
-    xWall.reindexSelf(stagCore.lbound(2));
-    xWall = 0.0;
-
-    zWall.resize(stagCore.ubound(0) - stagCore.lbound(0) + 1);
-    zWall.reindexSelf(stagCore.lbound(0));
-    zWall = 0.0;
-
-    // Compute values at the walls at all V-Cycle depths, using the (r^2)/4 formula
-    for (int i=0; i<=inputParams.vcDepth; i++) {
-        // Along X-direction - Left and Right Walls
-        xDist = hx(0)*(int(mgSizeArray(localSizeIndex(0))/2) + 1);
-        for (int k=stagCore.lbound(2); k<=stagCore.ubound(2); k++) {
-            zDist = hz(0)*(k - stagCore.ubound(2)/2);
-            xWall(k) = (xDist*xDist + zDist*zDist)/4.0;
-        }
-
-        // Along Z-direction - Top and Bottom Walls
-        zDist = hz(0)*(int(mgSizeArray(localSizeIndex(2))/2) + 1);
-        for (int i=stagCore.lbound(0); i<=stagCore.ubound(0); i++) {
-            xDist = hx(0)*(i - stagCore.ubound(0)/2);
-            zWall(i) = (xDist*xDist + zDist*zDist)/4.0;
-        }
-    }
-}
-
-
 void multigrid_d2::imposeBC() {
     updatePads(pressureData);
 
     if (not inputParams.xPer) {
 #ifdef TEST_POISSON
-<<<<<<< HEAD
-        // DIRICHLET BOUNDARY CONDITION ON PRESSURE AT LEFT AND RIGHT WALLS
-        if (zeroBC) {
-            if (mesh.rankData.xRank == 0) {
-                //pressureData(-strideValues(vLevel), 0, zMeshRange(vLevel)) = 0.0;
-                pressureData(-strideValues(vLevel), 0, zMeshRange(vLevel)) = -pressureData(strideValues(vLevel), 0, zMeshRange(vLevel));
-            }
-
-            if (mesh.rankData.xRank == mesh.rankData.npX - 1) {
-                //pressureData(stagCore.ubound(0) + strideValues(vLevel), 0, zMeshRange(vLevel)) = 0.0;
-                pressureData(stagCore.ubound(0) + strideValues(vLevel), 0, zMeshRange(vLevel)) = -pressureData(stagCore.ubound(0) - strideValues(vLevel), 0, zMeshRange(vLevel));
-            }
-        } else {
-            if (mesh.rankData.xRank == 0) {
-                //pressureData(-strideValues(vLevel), 0, zMeshRange(vLevel)) = xWall(zMeshRange(vLevel));
-                //pressureData(-strideValues(vLevel), 0, zMeshRange(vLevel)) = 1.0;
-                pressureData(-strideValues(vLevel), 0, zMeshRange(vLevel)) = 2.0 - pressureData(strideValues(vLevel), 0, zMeshRange(vLevel));
-            }
-
-            if (mesh.rankData.xRank == mesh.rankData.npX - 1) {
-                //pressureData(stagCore.ubound(0) + strideValues(vLevel), 0, zMeshRange(vLevel)) = xWall(zMeshRange(vLevel));
-                //pressureData(stagCore.ubound(0) + strideValues(vLevel), 0, zMeshRange(vLevel)) = 0.0;
-                pressureData(stagCore.ubound(0) + strideValues(vLevel), 0, zMeshRange(vLevel)) = -pressureData(stagCore.ubound(0) - strideValues(vLevel), 0, zMeshRange(vLevel));
-            }
-        }
-#else
-        // NEUMANN BOUNDARY CONDITION ON PRESSURE AT LEFT WALL
-=======
         // DIRICHLET BOUNDARY CONDITION AT LEFT AND RIGHT WALLS
         if (zeroBC) {
             if (mesh.rankData.xRank == 0) {
@@ -560,7 +427,6 @@
         }
 #else
         // NEUMANN BOUNDARY CONDITION AT LEFT AND RIGHT WALLS
->>>>>>> 52810197
         if (mesh.rankData.xRank == 0) {
             pressureData(vLevel)(-1, 0, all) = pressureData(vLevel)(1, 0, all);
         }
@@ -580,24 +446,6 @@
 
     } else {
 #ifdef TEST_POISSON
-<<<<<<< HEAD
-        // DIRICHLET BOUNDARY CONDITION ON PRESSURE AT BOTTOM AND TOP WALLS
-        if (zeroBC) {
-            pressureData(xMeshRange(vLevel), 0, -strideValues(vLevel)) = 0.0;
-
-            pressureData(xMeshRange(vLevel), 0, stagCore.ubound(2) + strideValues(vLevel)) = 0.0;
-        } else {
-            pressureData(xMeshRange(vLevel), 0, -strideValues(vLevel)) = zWall(xMeshRange(vLevel));
-
-            pressureData(xMeshRange(vLevel), 0, stagCore.ubound(2) + strideValues(vLevel)) = zWall(xMeshRange(vLevel));
-        }
-#else
-        // NEUMANN BOUNDARY CONDITION ON PRESSURE AT BOTTOM WALL
-        pressureData(xMeshRange(vLevel), 0, -strideValues(vLevel)) = pressureData(xMeshRange(vLevel), 0, strideValues(vLevel));
-
-        // NEUMANN BOUNDARY CONDITION ON PRESSURE AT TOP WALL
-        pressureData(xMeshRange(vLevel), 0, stagCore.ubound(2) + strideValues(vLevel)) = pressureData(xMeshRange(vLevel), 0, stagCore.ubound(2) - strideValues(vLevel));
-=======
         // DIRICHLET BOUNDARY CONDITION AT BOTTOM AND TOP WALLS
         if (zeroBC) {
             pressureData(vLevel)(all, 0, -1) = -pressureData(vLevel)(all, 0, 1);
@@ -613,7 +461,6 @@
         pressureData(vLevel)(all, 0, -1) = pressureData(vLevel)(all, 0, 1);
 
         pressureData(vLevel)(all, 0, stagCore(vLevel).ubound(2) + 1) = pressureData(vLevel)(all, 0, stagCore(vLevel).ubound(2) - 1);
->>>>>>> 52810197
 #endif
     }
 }
