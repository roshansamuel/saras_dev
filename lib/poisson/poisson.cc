/********************************************************************************************************************************************
 * Saras
 * 
 * Copyright (C) 2019, Mahendra K. Verma
 *
 * All rights reserved.
 * 
 * Redistribution and use in source and binary forms, with or without
 * modification, are permitted provided that the following conditions are met:
 *     1. Redistributions of source code must retain the above copyright
 *        notice, this list of conditions and the following disclaimer.
 *     2. Redistributions in binary form must reproduce the above copyright
 *        notice, this list of conditions and the following disclaimer in the
 *        documentation and/or other materials provided with the distribution.
 *     3. Neither the name of the copyright holder nor the
 *        names of its contributors may be used to endorse or promote products
 *        derived from this software without specific prior written permission.
 * 
 * THIS SOFTWARE IS PROVIDED BY THE COPYRIGHT HOLDERS AND CONTRIBUTORS "AS IS" AND
 * ANY EXPRESS OR IMPLIED WARRANTIES, INCLUDING, BUT NOT LIMITED TO, THE IMPLIED
 * WARRANTIES OF MERCHANTABILITY AND FITNESS FOR A PARTICULAR PURPOSE ARE
 * DISCLAIMED. IN NO EVENT SHALL THE COPYRIGHT HOLDER OR CONTRIBUTORS BE LIABLE FOR
 * ANY DIRECT, INDIRECT, INCIDENTAL, SPECIAL, EXEMPLARY, OR CONSEQUENTIAL DAMAGES
 * (INCLUDING, BUT NOT LIMITED TO, PROCUREMENT OF SUBSTITUTE GOODS OR SERVICES;
 * LOSS OF USE, DATA, OR PROFITS; OR BUSINESS INTERRUPTION) HOWEVER CAUSED AND
 * ON ANY THEORY OF LIABILITY, WHETHER IN CONTRACT, STRICT LIABILITY, OR TORT
 * (INCLUDING NEGLIGENCE OR OTHERWISE) ARISING IN ANY WAY OUT OF THE USE OF THIS
 * SOFTWARE, EVEN IF ADVISED OF THE POSSIBILITY OF SUCH DAMAGE.
 *
 ********************************************************************************************************************************************
 */
/*! \file poisson.cc
 *
 *  \brief Definitions for functions of class poisson
 *  \sa poisson.h
 *  \author Roshan Samuel
 *  \date Nov 2019
 *  \copyright New BSD License
 *
 ********************************************************************************************************************************************
 */

#include "poisson.h"

/**
 ********************************************************************************************************************************************
 * \brief   Constructor of the base poisson class
 *
 *          The short base constructor of the poisson class merely assigns the const references to the grid and parser
 *          class instances being used in the solver.
 *          Moreover, it resizes and populates a local array of multi-grid sizes as used in the grid class.
 *          An array of strides to be used at different V-cycle levels is also generated and stored.
 *          Finally, the maximum allowable number of iterations for the Jacobi iterative solver being used at the
 *          coarsest mesh is set as \f$ N_{max} = N_x \times N_y \times N_z \f$, where \f$N_x\f$, \f$N_y\f$ and \f$N_z\f$
 *          are the number of grid points in the collocated grid at the local sub-domains along x, y and z directions
 *          respectively.
 *
 * \param   mesh is a const reference to the global data contained in the grid class
 * \param   solParam is a const reference to the user-set parameters contained in the parser class
 ********************************************************************************************************************************************
 */
poisson::poisson(const grid &mesh, const parser &solParam): mesh(mesh), inputParams(solParam) {
    int maxIndex = 15;

    mgSizeArray.resize(maxIndex);
    for (int i=0; i < maxIndex; i++) {
        mgSizeArray(i) = int(pow(2, i)) + 1;
    }

    mgSizeArray(0) = 1;

    strideValues.resize(inputParams.vcDepth + 1);
    for (int i=0; i<=inputParams.vcDepth; i++) {
        strideValues(i) = int(pow(2, i));
    }

    vLevel = 0;
    maxCount = mesh.collocCoreSize(0)*mesh.collocCoreSize(1)*mesh.collocCoreSize(2);

#ifdef TIME_RUN
    solveTimeComp = 0.0;
    solveTimeTran = 0.0;
    smothTimeComp = 0.0;
    smothTimeTran = 0.0;
#endif
}


/**
 ********************************************************************************************************************************************
 * \brief   The core, publicly accessible function of poisson to compute the solution for the Poisson equation
 *
 *          The function calls the V-cycle as many times as set by the user.
 *          Before doing so, the input data is transferred into the data-structures used by the poisson class to
 *          perform restrictions and prolongations without copying.
 *          Finally, the computed solution is transferred back from the internal data-structures back into the
 *          scalar field supplied by the calling function.
 *
 * \param   inFn is a pointer to the plain scalar field (cell-centered) into which the computed soltuion must be transferred
 * \param   rhs is a const reference to the plain scalar field (cell-centered) which contains the RHS for the Poisson equation to solve
 ********************************************************************************************************************************************
 */
void poisson::mgSolve(plainsf &inFn, const plainsf &rhs) {
    double mgResidual;

    pressureData = 0.0;
    residualData = 0.0;
    inputRHSData = 0.0;

    // TRANSFER DATA FROM THE INPUT SCALAR FIELDS INTO THE DATA-STRUCTURES USED BY poisson
    inputRHSData(stagCore) = rhs.F(stagCore);
    pressureData(stagCore) = inFn.F(stagCore);

    // TO MAKE THE PROBLEM WELL-POSED (WHEN USING NEUMANN BC ONLY), SUBTRACT THE MEAN OF THE RHS FROM THE RHS
    double localMean = blitz::mean(inputRHSData);
    double globalAvg = 0.0;

    MPI_Allreduce(&localMean, &globalAvg, 1, MPI_DOUBLE_PRECISION, MPI_SUM, MPI_COMM_WORLD);
    globalAvg /= mesh.rankData.nProc;

    inputRHSData -= globalAvg;

    // PERFORM V-CYCLES AS MANY TIMES AS REQUIRED
    for (int i=0; i<inputParams.vcCount; i++) {
        smoothedPres = 0.0;

        vCycle();

        mgResidual = computeError(1);

        if (mesh.rankData.rank == 0) {
            std::cout << "Residual after V Cycle is " << mgResidual << std::endl;
        }
    }

    // RETURN CALCULATED PRESSURE DATA
    inFn.F = pressureData(blitz::RectDomain<3>(inFn.F.lbound(), inFn.F.ubound()));
};


/**
 ********************************************************************************************************************************************
 * \brief   Function to perform one loop of V-cycle
 *
 *          The V-cycle of restrictions, prolongations and smoothings are performed within this function.
 *          First the input data contained in \ref pressureData is smoothed, after which the residual is computed and stored
 *          in the \ref residualData array.
 *          The restrictions, smoothing, and prolongations are performed on these two arrays subsequently.
 ********************************************************************************************************************************************
 */
void poisson::vCycle() {
    /*
     * OUTLINE OF THE MULTI-GRID V-CYCLE
     * 1) Start at finest grid, perform N=2 Gauss-Siedel pre-smoothing iterations to solve for the solution Ax=b,
     * 2) Compute the residual r=b-Ax and restrict it to a coarser level,
     * 3) perform N=2 Gauss-Siedel pre-smoothing iterations to solve for the error: Ae=r
     * 4) Repeat steps 2-3 until you reach the coarsest grid level,
     * 5) perform N=2+2 (pre+post) Gauss-Siedel smoothing iterations to solve for the error 'e',
     * 6) prolong the error 'e' to the next finer level.
     * 7) perform N=2 post-smoothing iterations, 
     * 8) Repeat steps 6-7 until the finest grid is reached,
     * 9) Add error 'e' to the solution 'x' and perform N=2 post-smoothing iterations.
     * 10) End of one V-cycle, and check for convergence by computing the normalized residual: r_normalized = ||b-Ax||/||b||. 
     */

    vLevel = 0;

    // Step 1) Pre-smoothing iterations of Ax = b
    swap(inputRHSData, residualData);
    smooth(inputParams.preSmooth);
    swap(residualData, inputRHSData);
    // After above 3 lines, pressureData has the pre-smoothed values of pressure, inputRHSData has original RHS data, and residualData = 0.0

    // Step 2) Compute the residual r = b - Ax
    computeResidual();

    // Shift pressureData into smoothedPres
    swap(smoothedPres, pressureData);
    // Now pressureData = 0.0 (since smoothedPres was 0.0), and smoothedPres has the pre-smoothed values of pressure
    // So smoothedPres contains smoothed x, residualData holds r, and pressureData is ready to hold e.

    // RESTRICTION OPERATIONS
    for (int i=0; i<inputParams.vcDepth; i++) {
        coarsen();
        // Step 3) Perform pre-smoothing iterations to solve for the error: Ae = r
        smooth(inputParams.restrictSmooth[i]);
    }
    // Step 4) Repeat steps 2-3 until you reach the coarsest grid level,

    // Step 5) Perform pre+post smoothing iterations to solve for the error 'e',
    smooth(inputParams.restrictSmooth[inputParams.vcDepth] + inputParams.prolongSmooth[inputParams.vcDepth]);

    // PROLONGATION OPERATIONS BACK TO FINE MESH
    for (int i=0; i<inputParams.vcDepth; i++) {
        // Step 6) Prolong the error 'e' to the next finer level.
        prolong();
        smooth(inputParams.prolongSmooth[i]);
    }

    // Step 9) Add error 'e' to the solution 'x' and perform post-smoothing iterations.
    pressureData += smoothedPres;

    // POST-SMOOTHING
    swap(inputRHSData, residualData);
    smooth(inputParams.postSmooth);
    swap(residualData, inputRHSData);
};


/**
 ********************************************************************************************************************************************
 * \brief   Function to initialize the arrays used in multi-grid
 *
 *          The memory required for various arrays in multi-grid solver are pre-allocated through this function.
 *          The function is called from within the constructor to perform this allocation once and for all.
 *          The arrays are initialized to 0.
 ********************************************************************************************************************************************
 */
void poisson::initializeArrays() {
    pressureData.resize(blitz::TinyVector<int, 3>(stagFull.ubound() - stagFull.lbound() + 1));
    pressureData.reindexSelf(stagFull.lbound());
    pressureData = 0.0;

    smoothedPres.resize(blitz::TinyVector<int, 3>(stagFull.ubound() - stagFull.lbound() + 1));
    smoothedPres.reindexSelf(stagFull.lbound());
    smoothedPres = 0.0;

    iteratorTemp.resize(blitz::TinyVector<int, 3>(stagFull.ubound() - stagFull.lbound() + 1));
    iteratorTemp.reindexSelf(stagFull.lbound());
    iteratorTemp = 0.0;

    inputRHSData.resize(blitz::TinyVector<int, 3>(stagFull.ubound() - stagFull.lbound() + 1));
    inputRHSData.reindexSelf(stagFull.lbound());
    inputRHSData = 0.0;

    residualData.resize(blitz::TinyVector<int, 3>(stagFull.ubound() - stagFull.lbound() + 1));
    residualData.reindexSelf(stagFull.lbound());
    residualData = 0.0;
}


/**
 ********************************************************************************************************************************************
 * \brief   Function to initialize the Range objects for accessing mesh derivatives in transformed plane
 *
 *          The Range objects defined here are used for reading the values of grid metrics at all the V-cycle levels.
 *          Since these values are required at all the grid levels, there are \ref parser#vcDepth "vcDepth" + 1 number of Range objects.
 ********************************************************************************************************************************************
 */
void poisson::initMeshRanges() {
    xMeshRange.resize(inputParams.vcDepth + 1);
#ifndef PLANAR
    yMeshRange.resize(inputParams.vcDepth + 1);
#endif
    zMeshRange.resize(inputParams.vcDepth + 1);

    // Range OBJECTS WITH STRIDE TO ACCESS DIFFERENT POINTS OF THE SAME ARRAY AT DIFFERENT MULTI-GRID LEVELS
    for(int i=0; i<=inputParams.vcDepth; i++) {
        xMeshRange(i) = blitz::Range(stagCore.lbound(0), stagCore.ubound(0), strideValues(i));
#ifndef PLANAR
        yMeshRange(i) = blitz::Range(stagCore.lbound(1), stagCore.ubound(1), strideValues(i));
#endif
        zMeshRange(i) = blitz::Range(stagCore.lbound(2), stagCore.ubound(2), strideValues(i));
    }

    // SET THE LIMTS FOR ARRAY LOOPS IN smooth FUNCTION, AND A FEW OTHER PLACES
    // WARNING: THESE VARIABLES HAVE SO FAR BEEN IMPLEMENTED ONLY IN smooth AND vCycle.
    // THE TEST FUNCTIONS HAVE NOT YET BEEN UPDATED WITH THESE
    xStr = stagCore.lbound(0);
    xEnd = stagCore.ubound(0);

#ifndef PLANAR
    yStr = stagCore.lbound(1);
    yEnd = stagCore.ubound(1);
#endif

    zStr = stagCore.lbound(2);
    zEnd = stagCore.ubound(2);
};


/**
 ********************************************************************************************************************************************
 * \brief   Function to set the RectDomain variables for all future references throughout the poisson solver
 *
 *          The function sets the core and full domain staggered grid sizes for all the sub-domains.
 ********************************************************************************************************************************************
 */
void poisson::setStagBounds() {
    blitz::TinyVector<int, 3> loBound, upBound;

    // LOWER BOUND AND UPPER BOUND OF STAGGERED CORE - USED TO CONSTRUCT THE CORE SLICE
    loBound = 0, 0, 0;
#ifdef PLANAR
    upBound = mgSizeArray(localSizeIndex(0)) - 1, 0, mgSizeArray(localSizeIndex(2)) - 1;
#else
    upBound = mgSizeArray(localSizeIndex(0)) - 1, mgSizeArray(localSizeIndex(1)) - 1, mgSizeArray(localSizeIndex(2)) - 1;
#endif
    stagCore = blitz::RectDomain<3>(loBound, upBound);

    // LOWER BOUND AND UPPER BOUND OF STAGGERED FULL SUB-DOMAIN - USED TO CONSTRUCT THE FULL SUB-DOMAIN SLICE
#ifdef PLANAR
    loBound = -strideValues(inputParams.vcDepth), -1, -strideValues(inputParams.vcDepth);
#else
    loBound = -strideValues(inputParams.vcDepth), -strideValues(inputParams.vcDepth), -strideValues(inputParams.vcDepth);
#endif
    upBound = stagCore.ubound() - loBound;
    stagFull = blitz::RectDomain<3>(loBound, upBound);
};


/**
 ********************************************************************************************************************************************
 * \brief   Function to calculate the local size indices of sub-domains after MPI domain decomposition
 *
 *          For the multi-grid solver, the number of grid nodes must be \f$ 2^N + 1 \f$ to perform V-Cycles
 *          The domain decomposition is also done in such a way that each sub-domain will also have \f$ 2^M + 1 \f$ points.
 *          As a result, the number of processors in each direction must be a power of 2.
 *          In this case, the the value \f$ M \f$ of \f$ 2^M + 1 \f$ can be computed as \f$ M = N - log_2(np) \f$
 *          where \f$ np \f$ is the number of processors along the direction under consideration.
 ********************************************************************************************************************************************
 */
void poisson::setLocalSizeIndex() {
#ifdef PLANAR
    localSizeIndex = blitz::TinyVector<int, 3>(mesh.sizeIndex(0) - int(log2(inputParams.npX)),
                                               mesh.sizeIndex(1),
                                               mesh.sizeIndex(2));
#else
    localSizeIndex = blitz::TinyVector<int, 3>(mesh.sizeIndex(0) - int(log2(inputParams.npX)),
                                               mesh.sizeIndex(1) - int(log2(inputParams.npY)),
                                               mesh.sizeIndex(2));
#endif
};


/**
 ********************************************************************************************************************************************
 * \brief   Function to set the coefficients used for calculating laplacian and in smoothing
 *
 *          The function assigns values to the variables \ref hx, \ref hy etc.
 *          These coefficients are repeatedly used at many places in the Poisson solver.
 ********************************************************************************************************************************************
 */
void poisson::setCoefficients() {
    hx.resize(inputParams.vcDepth + 1);
#ifndef PLANAR
    hy.resize(inputParams.vcDepth + 1);
#endif
    hz.resize(inputParams.vcDepth + 1);

#ifdef PLANAR
    hx2.resize(inputParams.vcDepth + 1);
    hz2.resize(inputParams.vcDepth + 1);
#else
    hxhy.resize(inputParams.vcDepth + 1);
    hyhz.resize(inputParams.vcDepth + 1);
#endif
    hzhx.resize(inputParams.vcDepth + 1);

#ifndef PLANAR
    hxhyhz.resize(inputParams.vcDepth + 1);
#endif

    for(int i=0; i<=inputParams.vcDepth; i++) {
        hx(i) = strideValues(i)*mesh.dXi;
#ifndef PLANAR
        hy(i) = strideValues(i)*mesh.dEt;
#endif
        hz(i) = strideValues(i)*mesh.dZt;

#ifdef PLANAR
        hx2(i) = pow(strideValues(i)*mesh.dXi, 2.0);
        hz2(i) = pow(strideValues(i)*mesh.dZt, 2.0);
#else
        hxhy(i) = pow(strideValues(i), 4.0)*pow(mesh.dXi, 2.0)*pow(mesh.dEt, 2.0);
        hyhz(i) = pow(strideValues(i), 4.0)*pow(mesh.dEt, 2.0)*pow(mesh.dZt, 2.0);
#endif
        hzhx(i) = pow(strideValues(i), 4.0)*pow(mesh.dZt, 2.0)*pow(mesh.dXi, 2.0);

#ifndef PLANAR
        hxhyhz(i) = pow(strideValues(i), 6.0)*pow(mesh.dXi, 2.0)*pow(mesh.dEt, 2.0)*pow(mesh.dZt, 2.0);
#endif
    }
};


/**
 ********************************************************************************************************************************************
 * \brief   Function to copy the staggered grid derivatives from the grid class to local arrays
 *
 *          Though the grid derivatives in the grid class can be read and accessed, they cannot be used directly
 *          along with the arrays defined in the poisson class as the local arrays have wide pads on both sides.
 *          Therefore, correspondingly wide arrays for grid derivatives are used, into which the staggered grid
 *          derivatives from the grid class are written and stored.
 *          This function serves this purpose of copying the grid derivatives.
 ********************************************************************************************************************************************
 */
void poisson::copyStaggrDerivs() {
    xixx.resize(stagFull.ubound(0) - stagFull.lbound(0) + 1);
    xixx.reindexSelf(stagFull.lbound(0));
    xixx = 0.0;
    xixx(blitz::Range(0, stagCore.ubound(0), 1)) = mesh.xixxStaggr(blitz::Range(0, stagCore.ubound(0), 1));

    xix2.resize(stagFull.ubound(0) - stagFull.lbound(0) + 1);
    xix2.reindexSelf(stagFull.lbound(0));
    xix2 = 0.0;
    xix2(blitz::Range(0, stagCore.ubound(0), 1)) = mesh.xix2Staggr(blitz::Range(0, stagCore.ubound(0), 1));

#ifndef PLANAR
    etyy.resize(stagFull.ubound(1) - stagFull.lbound(1) + 1);
    etyy.reindexSelf(stagFull.lbound(1));
    etyy = 0.0;
    etyy(blitz::Range(0, stagCore.ubound(1), 1)) = mesh.etyyStaggr(blitz::Range(0, stagCore.ubound(1), 1));

    ety2.resize(stagFull.ubound(1) - stagFull.lbound(1) + 1);
    ety2.reindexSelf(stagFull.lbound(1));
    ety2 = 0.0;
    ety2(blitz::Range(0, stagCore.ubound(1), 1)) = mesh.ety2Staggr(blitz::Range(0, stagCore.ubound(1), 1));
#endif

    ztzz.resize(stagFull.ubound(2) - stagFull.lbound(2) + 1);
    ztzz.reindexSelf(stagFull.lbound(2));
    ztzz = 0.0;
    ztzz(blitz::Range(0, stagCore.ubound(2), 1)) = mesh.ztzzStaggr(blitz::Range(0, stagCore.ubound(2), 1));

    ztz2.resize(stagFull.ubound(2) - stagFull.lbound(2) + 1);
    ztz2.reindexSelf(stagFull.lbound(2));
    ztz2 = 0.0;
    ztz2(blitz::Range(0, stagCore.ubound(2), 1)) = mesh.ztz2Staggr(blitz::Range(0, stagCore.ubound(2), 1));
};


/**
 ********************************************************************************************************************************************
 * \brief   Function to coarsen the grid down the levels of the V-Cycle
 *
 *          Coarsening reduces the number of points in the grid by averaging values at two adjacent nodes onto an intermediate point between them
 *          As a result, the number of points in the domain decreases from \f$ 2^{N+1} + 1 \f$ at the input level to \f$ 2^N + 1 \f$.
 *          The vLevel variable is accordingly incremented by 1 to reflect this descent by one step down the V-Cycle.
 ********************************************************************************************************************************************
 */
void poisson::coarsen() { };


/**
 ********************************************************************************************************************************************
 * \brief   Function to perform prolongation on the array being solved
 *
 *          Prolongation makes the grid finer by averaging values at two adjacent nodes onto an intermediate point between them
 *          As a result, the number of points in the domain increases from \f$ 2^N + 1 \f$ at the input level to \f$ 2^{N+1} + 1 \f$.
 *          The vLevel variable is accordingly reduced by 1 to reflect this ascent by one step up the V-Cycle.
 ********************************************************************************************************************************************
 */
void poisson::prolong() { };


/**
 ********************************************************************************************************************************************
 * \brief   Function to compute the residual at the start of each V-Cycle
 *
 *          The Poisson solver solves for the residual r = b - Ax
 *          This function computes this residual by calculating the Laplacian of the pressure field and
 *          subtracting it from the RHS of Poisson equation.
 *
 ********************************************************************************************************************************************
 */
void poisson::computeResidual() { };


/**
 ********************************************************************************************************************************************
 * \brief   Function to perform smoothing operation on the input array
 *
 *          The smoothing operation is always performed on the data contained in the array \ref pressureData.
 *          The array \ref iteratorTemp is used to store the temporary data and it is continuously swapped with the
 *          \ref pressureData array at every iteration.
 *          This operation can be performed at any level of the V-cycle.
 *
 * \param   smoothCount is the integer value of the number of smoothing iterations to be performed
 ********************************************************************************************************************************************
 */
void poisson::smooth(const int smoothCount) { };


/**
 ********************************************************************************************************************************************
 * \brief   Function to compute the error at the end of each V-Cycle
 *
 *          To check for convergence, the residual must be computed throughout the domain.
 *          This function offers multiple ways to compute the residual (global maximum, rms, mean, etc.)
 *
 * \param   normOrder is the integer value of the order of norm used to calculate the residual.
 ********************************************************************************************************************************************
 */
double poisson::computeError(const int normOrder) {  return 0.0; };


/**
 ********************************************************************************************************************************************
 * \brief   Function to impose the boundary conditions of Poisson solver at different levels of the V-cycle
 *
 *          This function is called mainly during smoothing operations to impose the boundary conditions for the
 *          Poisson equation.
 *          The sub-domains close to the wall will have the Neumann boundary condition on pressure imposeed at the walls.
 *          Meanwhile at the interior boundaries at the inter-processor sub-domains, data is transferred from the neighbouring cells
 *          by calling the \ref updatePads function.
 ********************************************************************************************************************************************
 */
void poisson::imposeBC() { };


/**
 ********************************************************************************************************************************************
 * \brief   Function to update the pad points of the local sub-domains at different levels of the V-cycle
 *
 *          This function is called mainly during smoothing operations by the \ref imposeBC function.
 *          At the interior boundaries at the inter-processor sub-domains, data is transferred from the neighbouring cells
 *          using a combination of MPI_Irecv and MPI_Send functions.
 ********************************************************************************************************************************************
 */
void poisson::updatePads() { };


/**
 ********************************************************************************************************************************************
 * \brief   Function to create the MPI sub-array data types necessary to transfer data across sub-domains
 *
 *          The inter-domain boundaries of all the sub-domains at different V-cycle levels need data to be transfered at
 *          with different mesh strides.
 *          The number of sub-arrays along each edge/face of the sub-domains are equal to the number of V-cycle levels.
 *          Since this data transfer has to take place at all the mesh levels including the finest mesh, there will be
 *          vcDepth + 1 elements.
 ********************************************************************************************************************************************
 */
void poisson::createMGSubArrays() { };


/**
 ********************************************************************************************************************************************
 * \brief   Function to test whether strided data transfer is performing as expected
 *
 *          The function populates the arrays with predetermined values at all locations.
 *          It then calls updatePads at different vLevels and checks is the data is being transferred along x and y directions
 *          This done by printing the contents of the arrays for visual inspection for now.
 ********************************************************************************************************************************************
 */
real poisson::testTransfer() { return 0; };

/**
 ********************************************************************************************************************************************
 * \brief   Function to test whether prolongation operations are interpolating correctly
 *
 *          The function populates the arrays with predetermined values at all locations.
 *          It then calls prolong function at a lower vLevel and checks if the data is being interpolated correctly at higher vLevel
 *          This done by returning the average deviation from correct values as a real value
 ********************************************************************************************************************************************
 */
real poisson::testProlong() { return 0; };

/**
 ********************************************************************************************************************************************
 * \brief   Function to test whether periodic BC is being implemented properly
 *
 *          The function populates the arrays with predetermined values at all locations.
 *          It then calls imposeBC function at different vLevels and checks if the correct values of the functions are imposed at boundaries
 *          This done by printing the contents of the arrays for visual inspection for now.
 ********************************************************************************************************************************************
 */
real poisson::testPeriodic() { return 0; };

<<<<<<< HEAD
/**
 ********************************************************************************************************************************************
 * \brief   Function to test the solver used at the coarsest mesh level of V-Cycle
 *
 *          The function populates the arrays with predetermined values at all locations.
 *          It then calls solve function at lowest vLevel and compares the exact analytical values
 *          This done by printing the contents of the arrays for visual inspection for now.
 ********************************************************************************************************************************************
 */
real poisson::testSolve() { return 0; };

=======
>>>>>>> 4b7bc26d
poisson::~poisson() {
#ifdef TIME_RUN
    if (mesh.rankData.rank == 0) {
        std::cout << std::left << std::setw(50) << "Time taken in computation within solve: "            << std::fixed << std::setprecision(6) << solveTimeComp << std::endl;
        std::cout << std::left << std::setw(50) << "Time taken in data-transfer within solve: "          << std::fixed << std::setprecision(6) << solveTimeTran << std::endl;
        std::cout << std::left << std::setw(50) << "Time taken in computation within smooth: "           << std::fixed << std::setprecision(6) << smothTimeComp << std::endl;
        std::cout << std::left << std::setw(50) << "Time taken in data-transfer within smooth: "         << std::fixed << std::setprecision(6) << smothTimeTran << std::endl;
    }
#endif
};<|MERGE_RESOLUTION|>--- conflicted
+++ resolved
@@ -568,20 +568,6 @@
  */
 real poisson::testPeriodic() { return 0; };
 
-<<<<<<< HEAD
-/**
- ********************************************************************************************************************************************
- * \brief   Function to test the solver used at the coarsest mesh level of V-Cycle
- *
- *          The function populates the arrays with predetermined values at all locations.
- *          It then calls solve function at lowest vLevel and compares the exact analytical values
- *          This done by printing the contents of the arrays for visual inspection for now.
- ********************************************************************************************************************************************
- */
-real poisson::testSolve() { return 0; };
-
-=======
->>>>>>> 4b7bc26d
 poisson::~poisson() {
 #ifdef TIME_RUN
     if (mesh.rankData.rank == 0) {
