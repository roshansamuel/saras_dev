--- conflicted
+++ resolved
@@ -151,44 +151,6 @@
     inFn.F = pressureData(0)(blitz::RectDomain<3>(inFn.F.lbound(), inFn.F.ubound()));
 
 #ifdef TEST_POISSON
-<<<<<<< HEAD
-    if (mesh.rankData.rank == 0) {
-        blitz::Array<real, 3> pAnalytic, tempArray;
-
-#ifdef PLANAR
-        real xDist, zDist;
-
-        // Generate the analytical solution for verification
-        pAnalytic.resize(blitz::TinyVector<int, 3>(stagCore.ubound(0) - stagCore.lbound(0) + 1, 1, stagCore.ubound(2) - stagCore.lbound(2) + 1));
-        pAnalytic.reindexSelf(blitz::TinyVector<int, 3>(stagCore.lbound(0), 0, stagCore.lbound(2)));
-
-        for (int i=stagCore.lbound(0); i<=stagCore.ubound(0); i++) {
-            xDist = hx(0)*(i - stagCore.ubound(0)/2);
-            for (int k=stagCore.lbound(2); k<=stagCore.ubound(2); k++) {
-                zDist = hz(0)*(k - stagCore.ubound(2)/2);
-
-                pAnalytic(i, 0, k) = (xDist*xDist + zDist*zDist)/4.0;
-            }
-        }
-#else
-        real xDist, yDist, zDist;
-
-        // Generate the analytical solution for verification
-        pAnalytic.resize(blitz::TinyVector<int, 3>(stagCore.ubound(0) - stagCore.lbound(0) + 1, stagCore.ubound(1) - stagCore.lbound(1) + 1, stagCore.ubound(2) - stagCore.lbound(2) + 1));
-        pAnalytic.reindexSelf(blitz::TinyVector<int, 3>(stagCore.lbound(0), stagCore.lbound(1), stagCore.lbound(2)));
-
-        for (int i=stagCore.lbound(0); i<=stagCore.ubound(0); i++) {
-            xDist = hx(0)*(i - stagCore.ubound(0)/2);
-            for (int j=stagCore.lbound(1); j<=stagCore.ubound(1); j++) {
-                yDist = hy(0)*(j - stagCore.ubound(1)/2);
-                for (int k=stagCore.lbound(2); k<=stagCore.ubound(2); k++) {
-                    zDist = hz(0)*(k - stagCore.ubound(2)/2);
-
-                    pAnalytic(i, j, k) = (xDist*xDist + yDist*yDist + zDist*zDist)/6.0;
-                }
-            }
-        }
-=======
     blitz::Array<real, 3> pAnalytic, tempArray;
 
     pAnalytic.resize(blitz::TinyVector<int, 3>(stagCore(0).ubound() + 1));
@@ -225,7 +187,6 @@
             }
         }
     }
->>>>>>> 52810197
 #endif
 
     tempArray.resize(pAnalytic.shape());
@@ -638,17 +599,6 @@
 
 /**
  ********************************************************************************************************************************************
- * \brief   Function to initialize the Dirichlet BC used for testing the Poisson solver
- *
- *          This function is called only if the TEST_POISSON compiler flag is enabled.
- *          It uses an r^2/6 function for the 3D version and a test case suggested by Prof Ravi Samtaney for the 2D version.
- ********************************************************************************************************************************************
- */
-void poisson::initDirichlet() { };
-
-
-/**
- ********************************************************************************************************************************************
  * \brief   Function to test whether strided data transfer is performing as expected
  *
  *          The function populates the arrays with predetermined values at all locations.
